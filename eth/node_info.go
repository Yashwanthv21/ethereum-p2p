package eth

import (
	"time"

	"github.com/teamnsrg/go-ethereum/log"
	"github.com/teamnsrg/go-ethereum/p2p"
)

func (pm *ProtocolManager) storeEthNodeInfo(p *peer, statusWrapper *statusDataWrapper) {
	id := p.ID()
	nodeid := id.String()
	status := statusWrapper.Status
	receivedTd := p2p.NewTd(status.TD)
	receivedAt := &p2p.UnixTime{Time: statusWrapper.ReceivedAt}

	newInfo := &p2p.Info{
		ProtocolVersion: uint64(status.ProtocolVersion),
		NetworkId:       status.NetworkId,
		FirstReceivedTd: receivedTd,
		LastReceivedTd:  receivedTd,
		BestHash:        status.CurrentBlock.String()[2:],
		GenesisHash:     status.GenesisBlock.String()[2:],
		FirstStatusAt:   receivedAt,
		LastStatusAt:    receivedAt,
	}

	var infoStr string
	if currentInfo, ok := pm.knownNodeInfos[id]; !ok {
		infoStr = newInfo.EthSummary()
	} else {
		currentInfo.Lock()
		defer currentInfo.Unlock()
		currentInfo.LastStatusAt = newInfo.LastStatusAt
		currentInfo.LastReceivedTd = newInfo.LastReceivedTd
		currentInfo.BestHash = newInfo.BestHash
		if currentInfo.FirstStatusAt == nil {
			// add new eth info to existing entry
			currentInfo.FirstStatusAt = newInfo.FirstStatusAt
			currentInfo.FirstReceivedTd = newInfo.FirstReceivedTd
			currentInfo.ProtocolVersion = newInfo.ProtocolVersion
			currentInfo.NetworkId = newInfo.NetworkId
			currentInfo.GenesisHash = newInfo.GenesisHash
			if pm.db != nil {
				pm.addEthInfo(&p2p.KnownNodeInfosWrapper{NodeId: nodeid, Info: currentInfo})
			}
		} else if isNewEthNode(currentInfo, newInfo) {
			// a new entry, including address and DEVp2p info, is added to mysql db
			currentInfo.FirstStatusAt = newInfo.FirstStatusAt
			currentInfo.FirstReceivedTd = newInfo.FirstReceivedTd
			currentInfo.ProtocolVersion = newInfo.ProtocolVersion
			currentInfo.NetworkId = newInfo.NetworkId
			currentInfo.GenesisHash = newInfo.GenesisHash
<<<<<<< HEAD
			pm.addEthNodeInfo(&p2p.KnownNodeInfosWrapper{NodeId: nodeid, Info: currentInfo}, true)
			if rowId := pm.getRowID(nodeid); rowId > 0 {
				currentInfo.RowId = rowId
=======
			if pm.db != nil {
				pm.addEthNodeInfo(&p2p.KnownNodeInfosWrapper{NodeId: nodeid, Info: currentInfo})
				if rowId := pm.getRowID(nodeid); rowId > 0 {
					currentInfo.RowId = rowId
				}
>>>>>>> cfd86b42
			}
		} else {
			if pm.db != nil {
				// update eth info
				pm.updateEthInfo(&p2p.KnownNodeInfosWrapper{NodeId: nodeid, Info: currentInfo})
			}
		}
		infoStr = currentInfo.EthSummary()
	}
	log.Info("[STATUS]", "receivedAt", receivedAt, "id", nodeid, "conn", p.ConnFlags(), "info", infoStr)

}

func isNewEthNode(oldInfo *p2p.Info, newInfo *p2p.Info) bool {
	return oldInfo.ProtocolVersion != newInfo.ProtocolVersion || oldInfo.NetworkId != newInfo.NetworkId ||
		oldInfo.GenesisHash != newInfo.GenesisHash
}

func (pm *ProtocolManager) storeDAOForkSupportInfo(p *peer, receivedAt time.Time, daoForkSupport int8) {
	id := p.ID()
	nodeid := id.String()

	if currentInfo, ok := pm.knownNodeInfos[id]; ok {
		currentInfo.Lock()
		defer currentInfo.Unlock()
		if currentInfo.DAOForkSupport == 0 {
			// add DAOForkSupport flag to existing entry for the first time
			currentInfo.DAOForkSupport = daoForkSupport
			pm.addDAOForkSupport(&p2p.KnownNodeInfosWrapper{NodeId: nodeid, Info: currentInfo})
		} else if currentInfo.DAOForkSupport != daoForkSupport {
			// DAOForkSupport flag value changed. add a new entry to mysql db
			currentInfo.DAOForkSupport = daoForkSupport
			pm.addEthNodeInfo(&p2p.KnownNodeInfosWrapper{NodeId: nodeid, Info: currentInfo}, false)
			if rowId := pm.getRowID(nodeid); rowId > 0 {
				currentInfo.RowId = rowId
			}
		}
	}
	log.Info("[DAOFORK]", "receivedAt", receivedAt, "id", nodeid, "conn", p.ConnFlags(), "support", daoForkSupport > 0)
}<|MERGE_RESOLUTION|>--- conflicted
+++ resolved
@@ -51,17 +51,11 @@
 			currentInfo.ProtocolVersion = newInfo.ProtocolVersion
 			currentInfo.NetworkId = newInfo.NetworkId
 			currentInfo.GenesisHash = newInfo.GenesisHash
-<<<<<<< HEAD
-			pm.addEthNodeInfo(&p2p.KnownNodeInfosWrapper{NodeId: nodeid, Info: currentInfo}, true)
-			if rowId := pm.getRowID(nodeid); rowId > 0 {
-				currentInfo.RowId = rowId
-=======
 			if pm.db != nil {
-				pm.addEthNodeInfo(&p2p.KnownNodeInfosWrapper{NodeId: nodeid, Info: currentInfo})
+				pm.addEthNodeInfo(&p2p.KnownNodeInfosWrapper{NodeId: nodeid, Info: currentInfo}, true)
 				if rowId := pm.getRowID(nodeid); rowId > 0 {
 					currentInfo.RowId = rowId
 				}
->>>>>>> cfd86b42
 			}
 		} else {
 			if pm.db != nil {
