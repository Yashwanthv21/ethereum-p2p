// Copyright 2015 The go-ethereum Authors
// This file is part of the go-ethereum library.
//
// The go-ethereum library is free software: you can redistribute it and/or modify
// it under the terms of the GNU Lesser General Public License as published by
// the Free Software Foundation, either version 3 of the License, or
// (at your option) any later version.
//
// The go-ethereum library is distributed in the hope that it will be useful,
// but WITHOUT ANY WARRANTY; without even the implied warranty of
// MERCHANTABILITY or FITNESS FOR A PARTICULAR PURPOSE. See the
// GNU Lesser General Public License for more details.
//
// You should have received a copy of the GNU Lesser General Public License
// along with the go-ethereum library. If not, see <http://www.gnu.org/licenses/>.

package eth

import (
	"database/sql"
	"encoding/json"
	"errors"
	"fmt"
	"math"
	"math/big"
	"sync"
	"sync/atomic"
	"time"

	"github.com/teamnsrg/go-ethereum/common"
	"github.com/teamnsrg/go-ethereum/consensus"
	"github.com/teamnsrg/go-ethereum/consensus/misc"
	"github.com/teamnsrg/go-ethereum/core"
	"github.com/teamnsrg/go-ethereum/core/types"
	"github.com/teamnsrg/go-ethereum/eth/downloader"
	"github.com/teamnsrg/go-ethereum/eth/fetcher"
	"github.com/teamnsrg/go-ethereum/ethdb"
	"github.com/teamnsrg/go-ethereum/event"
	"github.com/teamnsrg/go-ethereum/log"
	"github.com/teamnsrg/go-ethereum/p2p"
	"github.com/teamnsrg/go-ethereum/p2p/discover"
	"github.com/teamnsrg/go-ethereum/params"
	"github.com/teamnsrg/go-ethereum/rlp"
)

const (
	softResponseLimit = 2 * 1024 * 1024 // Target maximum size of returned blocks, headers or node data.
	estHeaderRlpSize  = 500             // Approximate size of an RLP encoded block header

	// txChanSize is the size of channel listening to TxPreEvent.
	// The number is referenced from the size of tx pool.
	txChanSize = 4096
)

var (
	daoChallengeTimeout = 15 * time.Second // Time allowance for a node to reply to the DAO handshake challenge
)

// errIncompatibleConfig is returned if the requested protocols and configs are
// not compatible (low protocol version restrictions and high requirements).
var errIncompatibleConfig = errors.New("incompatible configuration")

func errResp(code errCode, format string, v ...interface{}) error {
	return fmt.Errorf("%v - %v", code, fmt.Sprintf(format, v...))
}

type ProtocolManager struct {
<<<<<<< HEAD
	db *sql.DB // mysql db handle
=======
	noMaxPeers bool // Flag whether to ignore maxPeers
>>>>>>> fa488722

	networkId uint64

	fastSync  uint32 // Flag whether fast sync is enabled (gets disabled if we already have blocks)
	acceptTxs uint32 // Flag whether we're considered synchronised (enables transaction processing)

	txpool      txPool
	blockchain  *core.BlockChain
	chaindb     ethdb.Database
	chainconfig *params.ChainConfig
	maxPeers    int

	downloader *downloader.Downloader
	fetcher    *fetcher.Fetcher
	peers      *peerSet

	SubProtocols []p2p.Protocol

	eventMux      *event.TypeMux
	txCh          chan core.TxPreEvent
	txSub         event.Subscription
	minedBlockSub *event.TypeMuxSubscription

	// channels for fetcher, syncer, txsyncLoop
	newPeerCh   chan *peer
	txsyncCh    chan *txsync
	quitSync    chan struct{}
	noMorePeers chan struct{}

	// wait group is used for graceful shutdowns during downloading
	// and processing
	wg sync.WaitGroup
}

// NewProtocolManager returns a new ethereum sub protocol manager. The Ethereum sub protocol manages peers capable
// with the ethereum network.
func NewProtocolManager(config *params.ChainConfig, mode downloader.SyncMode, networkId uint64, mux *event.TypeMux, txpool txPool, engine consensus.Engine, blockchain *core.BlockChain, chaindb ethdb.Database) (*ProtocolManager, error) {
	// Create the protocol manager with the base fields
	manager := &ProtocolManager{
		networkId:   networkId,
		eventMux:    mux,
		txpool:      txpool,
		blockchain:  blockchain,
		chaindb:     chaindb,
		chainconfig: config,
		peers:       newPeerSet(),
		newPeerCh:   make(chan *peer),
		noMorePeers: make(chan struct{}),
		txsyncCh:    make(chan *txsync),
		quitSync:    make(chan struct{}),
	}
	// Figure out whether to allow fast sync or not
	if mode == downloader.FastSync && blockchain.CurrentBlock().NumberU64() > 0 {
		log.Warn("Blockchain not empty, fast sync disabled")
		mode = downloader.FullSync
	}
	if mode == downloader.FastSync {
		manager.fastSync = uint32(1)
	}
	// Initiate a sub-protocol for every implemented version we can handle
	manager.SubProtocols = make([]p2p.Protocol, 0, len(ProtocolVersions))
	for i, version := range ProtocolVersions {
		// Skip protocol version if incompatible with the mode of operation
		if mode == downloader.FastSync && version < eth63 {
			continue
		}
		// Compatible; initialise the sub-protocol
		version := version // Closure for the run
		manager.SubProtocols = append(manager.SubProtocols, p2p.Protocol{
			Name:    ProtocolName,
			Version: version,
			Length:  ProtocolLengths[i],
			Run: func(p *p2p.Peer, rw p2p.MsgReadWriter) error {
				peer := manager.newPeer(int(version), p, rw)
				select {
				case manager.newPeerCh <- peer:
					manager.wg.Add(1)
					defer manager.wg.Done()
					return manager.handle(peer)
				case <-manager.quitSync:
					return p2p.DiscQuitting
				}
			},
			NodeInfo: func() interface{} {
				return manager.NodeInfo()
			},
			PeerInfo: func(id discover.NodeID) interface{} {
				if p := manager.peers.Peer(fmt.Sprintf("%x", id[:8])); p != nil {
					return p.Info()
				}
				return nil
			},
		})
	}
	if len(manager.SubProtocols) == 0 {
		return nil, errIncompatibleConfig
	}
	// Construct the different synchronisation mechanisms
	manager.downloader = downloader.New(mode, chaindb, manager.eventMux, blockchain, nil, manager.removePeer)

	validator := func(header *types.Header) error {
		return engine.VerifyHeader(blockchain, header, true)
	}
	heighter := func() uint64 {
		return blockchain.CurrentBlock().NumberU64()
	}
	inserter := func(blocks types.Blocks) (int, error) {
		// If fast sync is running, deny importing weird blocks
		if atomic.LoadUint32(&manager.fastSync) == 1 {
			log.Warn("Discarded bad propagated block", "number", blocks[0].Number(), "hash", blocks[0].Hash())
			return 0, nil
		}
		atomic.StoreUint32(&manager.acceptTxs, 1) // Mark initial sync done on any fetcher import
		return manager.blockchain.InsertChain(blocks)
	}
	manager.fetcher = fetcher.New(blockchain.GetBlockByHash, validator, manager.BroadcastBlock, heighter, inserter, manager.removePeer)

	return manager, nil
}

func (pm *ProtocolManager) removePeer(id string) {
	// Short circuit if the peer was already removed
	peer := pm.peers.Peer(id)
	if peer == nil {
		return
	}
	log.Proto("Removing Ethereum peer", "peer", peer.ID())

	// Unregister the peer from the downloader and Ethereum peer set
	pm.downloader.UnregisterPeer(id)
	if err := pm.peers.Unregister(id); err != nil {
		log.Error("Peer removal failed", "peer", id, "err", err)
	}
	// Hard disconnect at the networking layer
	if peer != nil {
		peer.Peer.Disconnect(p2p.DiscUselessPeer)
	}
}

func (pm *ProtocolManager) Start(maxPeers int) {
	pm.maxPeers = maxPeers

	// broadcast transactions
	pm.txCh = make(chan core.TxPreEvent, txChanSize)
	pm.txSub = pm.txpool.SubscribeTxPreEvent(pm.txCh)
	go pm.txBroadcastLoop()

	// broadcast mined blocks
	pm.minedBlockSub = pm.eventMux.Subscribe(core.NewMinedBlockEvent{})
	go pm.minedBroadcastLoop()

	// start sync handlers
	go pm.syncer()
	go pm.txsyncLoop()
}

func (pm *ProtocolManager) Stop() {
	log.Info("Stopping Ethereum protocol")

	pm.txSub.Unsubscribe()         // quits txBroadcastLoop
	pm.minedBlockSub.Unsubscribe() // quits blockBroadcastLoop

	// Quit the sync loop.
	// After this send has completed, no new peers will be accepted.
	pm.noMorePeers <- struct{}{}

	// Quit fetcher, txsyncLoop.
	close(pm.quitSync)

	// Disconnect existing sessions.
	// This also closes the gate for any new registrations on the peer set.
	// sessions which are already established but not added to pm.peers yet
	// will exit when they try to register.
	pm.peers.Close()

	// Wait for all peer handler goroutines and the loops to come down.
	pm.wg.Wait()

	log.Info("Ethereum protocol stopped")
}

func (pm *ProtocolManager) newPeer(pv int, p *p2p.Peer, rw p2p.MsgReadWriter) *peer {
	return newPeer(pv, p, newMeteredMsgWriter(rw))
}

// handle is the callback invoked to manage the life cycle of an eth peer. When
// this function terminates, the peer is disconnected.
func (pm *ProtocolManager) handle(p *peer) error {
	if !pm.noMaxPeers && pm.peers.Len() >= pm.maxPeers {
		return p2p.DiscTooManyPeers
	}
	p.Log().Proto("Ethereum peer connected", "name", p.Name(), "nodeID", p.ID())

	// Execute the Ethereum handshake
	td, head, genesis := pm.blockchain.Status()
	if err := p.Handshake(pm.networkId, td, head, genesis); err != nil {
		p.Log().Debug("Ethereum handshake failed", "err", err)
		return err
	}
	if rw, ok := p.rw.(*meteredMsgReadWriter); ok {
		rw.Init(p.version)
	}
	// Register the peer locally
	if err := pm.peers.Register(p); err != nil {
		p.Log().Error("Ethereum peer registration failed", "err", err)
		return err
	}
	defer pm.removePeer(p.id)

	// Register the peer in the downloader. If the downloader considers it banned, we disconnect
	if err := pm.downloader.RegisterPeer(p.id, p.version, p); err != nil {
		return err
	}
	// Propagate existing transactions. new transactions appearing
	// after this will be sent via broadcasts.
	pm.syncTransactions(p)

	// If we're DAO hard-fork aware, validate any remote peer with regard to the hard-fork
	if daoBlock := pm.chainconfig.DAOForkBlock; daoBlock != nil {
		// Request the peer's DAO fork header for extra-data validation
		if err := p.RequestHeadersByNumber(daoBlock.Uint64(), 1, 0, false); err != nil {
			return err
		}
		// Start a timer to disconnect if the peer doesn't reply in time
		p.forkDrop = time.AfterFunc(daoChallengeTimeout, func() {
			p.Log().Debug("Timed out DAO fork-check, dropping")
			pm.removePeer(p.id)
		})
		// Make sure it's cleaned up if the peer dies off
		defer func() {
			if p.forkDrop != nil {
				p.forkDrop.Stop()
				p.forkDrop = nil
			}
		}()
	}
	// main loop. handle incoming messages.
	for {
		if err := pm.handleMsg(p); err != nil {
			p.Log().Debug("Ethereum message handling failed", "err", err)
			return err
		}
	}
}

// handleMsg is invoked whenever an inbound message is received from a remote
// peer. The remote connection is torn down upon returning any error.
func (pm *ProtocolManager) handleMsg(p *peer) error {
	// Read the next message from the remote peer, and ensure it's fully consumed
	msg, err := p.rw.ReadMsg()
	if err != nil {
		return err
	}
	if msg.Size > ProtocolMaxMsgSize {
		return errResp(ErrMsgTooLarge, "%v > %v", msg.Size, ProtocolMaxMsgSize)
	}
	defer msg.Discard()

	unixTime := float64(msg.ReceivedAt.UnixNano()) / 1000000000
	// Handle the message depending on its contents
	switch {
	case msg.Code == StatusMsg:
		// Status messages should never arrive after the handshake
		var status statusData
		// Decode the handshake and make sure everything matches
		if err := msg.Decode(&status); err != nil {
			log.Proto("<<FAIL_UNEXPECTED_"+ethCodeToString[msg.Code], "receivedAt", unixTime, "obj", "<OMITTED>", "size", int(msg.Size), "peer", p.ID())
			return errResp(ErrDecode, "msg %v: %v", msg, err)
		}
		log.Proto("<<UNEXPECTED_"+ethCodeToString[msg.Code], "receivedAt", unixTime, "obj", status, "size", int(msg.Size), "peer", p.ID())
		return errResp(ErrExtraStatusMsg, "uncontrolled status message")

	// Block header query, collect the requested headers and reply
	case msg.Code == GetBlockHeadersMsg:
		// Decode the complex header query
		var query getBlockHeadersData
		if err := msg.Decode(&query); err != nil {
			log.Proto("<<FAIL_"+ethCodeToString[msg.Code], "receivedAt", unixTime, "obj", "<OMITTED>", "size", int(msg.Size), "peer", p.ID())
			return errResp(ErrDecode, "%v: %v", msg, err)
		}

		log.Proto("<<"+ethCodeToString[msg.Code], "receivedAt", unixTime, "obj", "<OMITTED>", "size", int(msg.Size), "peer", p.ID())

		hashMode := query.Origin.Hash != (common.Hash{})

		// Gather headers until the fetch or network limits is reached
		var (
			bytes   common.StorageSize
			headers []*types.Header
			unknown bool
		)
		for !unknown && len(headers) < int(query.Amount) && bytes < softResponseLimit && len(headers) < downloader.MaxHeaderFetch {
			// Retrieve the next header satisfying the query
			var origin *types.Header
			if hashMode {
				origin = pm.blockchain.GetHeaderByHash(query.Origin.Hash)
			} else {
				origin = pm.blockchain.GetHeaderByNumber(query.Origin.Number)
			}
			if origin == nil {
				break
			}
			number := origin.Number.Uint64()
			headers = append(headers, origin)
			bytes += estHeaderRlpSize

			// Advance to the next header of the query
			switch {
			case query.Origin.Hash != (common.Hash{}) && query.Reverse:
				// Hash based traversal towards the genesis block
				for i := 0; i < int(query.Skip)+1; i++ {
					if header := pm.blockchain.GetHeader(query.Origin.Hash, number); header != nil {
						query.Origin.Hash = header.ParentHash
						number--
					} else {
						unknown = true
						break
					}
				}
			case query.Origin.Hash != (common.Hash{}) && !query.Reverse:
				// Hash based traversal towards the leaf block
				var (
					current = origin.Number.Uint64()
					next    = current + query.Skip + 1
				)
				if next <= current {
					infos, _ := json.MarshalIndent(p.Peer.Info(), "", "  ")
					p.Log().Warn("GetBlockHeaders skip overflow attack", "current", current, "skip", query.Skip, "next", next, "attacker", infos)
					unknown = true
				} else {
					if header := pm.blockchain.GetHeaderByNumber(next); header != nil {
						if pm.blockchain.GetBlockHashesFromHash(header.Hash(), query.Skip+1)[query.Skip] == query.Origin.Hash {
							query.Origin.Hash = header.Hash()
						} else {
							unknown = true
						}
					} else {
						unknown = true
					}
				}
			case query.Reverse:
				// Number based traversal towards the genesis block
				if query.Origin.Number >= query.Skip+1 {
					query.Origin.Number -= (query.Skip + 1)
				} else {
					unknown = true
				}

			case !query.Reverse:
				// Number based traversal towards the leaf block
				query.Origin.Number += (query.Skip + 1)
			}
		}
		return p.SendBlockHeaders(headers)

	case msg.Code == BlockHeadersMsg:
		// A batch of headers arrived to one of our previous requests
		var headers []*types.Header
		if err := msg.Decode(&headers); err != nil {
			log.Proto("<<FAIL_"+ethCodeToString[msg.Code], "receivedAt", unixTime, "obj", "<OMITTED>", "size", int(msg.Size), "peer", p.ID())
			return errResp(ErrDecode, "msg %v: %v", msg, err)
		}

		log.Proto("<<"+ethCodeToString[msg.Code], "receivedAt", unixTime, "obj", "<OMITTED>", "size", int(msg.Size), "peer", p.ID())

		// If no headers were received, but we're expending a DAO fork check, maybe it's that
		if len(headers) == 0 && p.forkDrop != nil {
			// Possibly an empty reply to the fork header checks, sanity check TDs
			verifyDAO := true

			// If we already have a DAO header, we can check the peer's TD against it. If
			// the peer's ahead of this, it too must have a reply to the DAO check
			if daoHeader := pm.blockchain.GetHeaderByNumber(pm.chainconfig.DAOForkBlock.Uint64()); daoHeader != nil {
				if _, td := p.Head(); td.Cmp(pm.blockchain.GetTd(daoHeader.Hash(), daoHeader.Number.Uint64())) >= 0 {
					verifyDAO = false
				}
			}
			// If we're seemingly on the same chain, disable the drop timer
			if verifyDAO {
				p.Log().Debug("Seems to be on the same side of the DAO fork")
				p.forkDrop.Stop()
				p.forkDrop = nil
				return nil
			}
		}
		// Filter out any explicitly requested headers, deliver the rest to the downloader
		filter := len(headers) == 1
		if filter {
			// If it's a potential DAO fork check, validate against the rules
			if p.forkDrop != nil && pm.chainconfig.DAOForkBlock.Cmp(headers[0].Number) == 0 {
				// Disable the fork drop timer
				p.forkDrop.Stop()
				p.forkDrop = nil

				// Validate the header and either drop the peer or continue
				if err := misc.VerifyDAOHeaderExtraData(pm.chainconfig, headers[0]); err != nil {
					p.Log().Debug("Verified to be on the other side of the DAO fork, dropping")
					return err
				}
				p.Log().Debug("Verified to be on the same side of the DAO fork")
				return nil
			}
			// Irrelevant of the fork checks, send the header to the fetcher just in case
			headers = pm.fetcher.FilterHeaders(p.id, headers, time.Now())
		}
		if len(headers) > 0 || !filter {
			err := pm.downloader.DeliverHeaders(p.id, headers)
			if err != nil {
				log.Debug("Failed to deliver headers", "err", err)
			}
		}

	case msg.Code == GetBlockBodiesMsg:
		// Decode the retrieval message
		msgStream := rlp.NewStream(msg.Payload, uint64(msg.Size))
		if _, err := msgStream.List(); err != nil {
			log.Proto("<<FAIL_"+ethCodeToString[msg.Code], "receivedAt", unixTime, "obj", "<OMITTED>", "size", int(msg.Size), "peer", p.ID())
			return err
		}

		log.Proto("<<"+ethCodeToString[msg.Code], "receivedAt", unixTime, "obj", "<OMITTED>", "size", int(msg.Size), "peer", p.ID())

		// Gather blocks until the fetch or network limits is reached
		var (
			hash   common.Hash
			bytes  int
			bodies []rlp.RawValue
		)
		for bytes < softResponseLimit && len(bodies) < downloader.MaxBlockFetch {
			// Retrieve the hash of the next block
			if err := msgStream.Decode(&hash); err == rlp.EOL {
				break
			} else if err != nil {
				return errResp(ErrDecode, "msg %v: %v", msg, err)
			}
			// Retrieve the requested block body, stopping if enough was found
			if data := pm.blockchain.GetBodyRLP(hash); len(data) != 0 {
				bodies = append(bodies, data)
				bytes += len(data)
			}
		}
		return p.SendBlockBodiesRLP(bodies)

	case msg.Code == BlockBodiesMsg:
		// A batch of block bodies arrived to one of our previous requests
		var request blockBodiesData
		if err := msg.Decode(&request); err != nil {
			log.Proto("<<FAIL_"+ethCodeToString[msg.Code], "receivedAt", unixTime, "obj", "<OMITTED>", "size", int(msg.Size), "peer", p.ID())
			return errResp(ErrDecode, "msg %v: %v", msg, err)
		}

		log.Proto("<<"+ethCodeToString[msg.Code], "receivedAt", unixTime, "obj", "<OMITTED>", "size", int(msg.Size), "peer", p.ID())

		// Deliver them all to the downloader for queuing
		trasactions := make([][]*types.Transaction, len(request))
		uncles := make([][]*types.Header, len(request))

		for i, body := range request {
			trasactions[i] = body.Transactions
			uncles[i] = body.Uncles
		}
		// Filter out any explicitly requested bodies, deliver the rest to the downloader
		filter := len(trasactions) > 0 || len(uncles) > 0
		if filter {
			trasactions, uncles = pm.fetcher.FilterBodies(p.id, trasactions, uncles, time.Now())
		}
		if len(trasactions) > 0 || len(uncles) > 0 || !filter {
			err := pm.downloader.DeliverBodies(p.id, trasactions, uncles)
			if err != nil {
				log.Debug("Failed to deliver bodies", "err", err)
			}
		}

	case p.version >= eth63 && msg.Code == GetNodeDataMsg:
		// Decode the retrieval message
		msgStream := rlp.NewStream(msg.Payload, uint64(msg.Size))
		if _, err := msgStream.List(); err != nil {
			log.Proto("<<FAIL_"+ethCodeToString[msg.Code], "receivedAt", unixTime, "obj", "<OMITTED>", "size", int(msg.Size), "peer", p.ID())
			return err
		}

		log.Proto("<<"+ethCodeToString[msg.Code], "receivedAt", unixTime, "obj", "<OMITTED>", "size", int(msg.Size), "peer", p.ID())

		// Gather state data until the fetch or network limits is reached
		var (
			hash  common.Hash
			bytes int
			data  [][]byte
		)
		for bytes < softResponseLimit && len(data) < downloader.MaxStateFetch {
			// Retrieve the hash of the next state entry
			if err := msgStream.Decode(&hash); err == rlp.EOL {
				break
			} else if err != nil {
				return errResp(ErrDecode, "msg %v: %v", msg, err)
			}
			// Retrieve the requested state entry, stopping if enough was found
			if entry, err := pm.chaindb.Get(hash.Bytes()); err == nil {
				data = append(data, entry)
				bytes += len(entry)
			}
		}
		return p.SendNodeData(data)

	case p.version >= eth63 && msg.Code == NodeDataMsg:
		// A batch of node state data arrived to one of our previous requests
		var data [][]byte
		if err := msg.Decode(&data); err != nil {
			log.Proto("<<FAIL_"+ethCodeToString[msg.Code], "receivedAt", unixTime, "obj", "<OMITTED>", "size", int(msg.Size), "peer", p.ID())
			return errResp(ErrDecode, "msg %v: %v", msg, err)
		}

		log.Proto("<<"+ethCodeToString[msg.Code], "receivedAt", unixTime, "obj", "<OMITTED>", "size", int(msg.Size), "peer", p.ID())

		// Deliver all to the downloader
		if err := pm.downloader.DeliverNodeData(p.id, data); err != nil {
			log.Debug("Failed to deliver node state data", "err", err)
		}

	case p.version >= eth63 && msg.Code == GetReceiptsMsg:
		// Decode the retrieval message
		msgStream := rlp.NewStream(msg.Payload, uint64(msg.Size))
		if _, err := msgStream.List(); err != nil {
			log.Proto("<<FAIL_"+ethCodeToString[msg.Code], "receivedAt", unixTime, "obj", "<OMITTED>", "size", int(msg.Size), "peer", p.ID())
			return err
		}

		log.Proto("<<"+ethCodeToString[msg.Code], "receivedAt", unixTime, "obj", "<OMITTED>", "size", int(msg.Size), "peer", p.ID())

		// Gather state data until the fetch or network limits is reached
		var (
			hash     common.Hash
			bytes    int
			receipts []rlp.RawValue
		)
		for bytes < softResponseLimit && len(receipts) < downloader.MaxReceiptFetch {
			// Retrieve the hash of the next block
			if err := msgStream.Decode(&hash); err == rlp.EOL {
				break
			} else if err != nil {
				return errResp(ErrDecode, "msg %v: %v", msg, err)
			}
			// Retrieve the requested block's receipts, skipping if unknown to us
			results := core.GetBlockReceipts(pm.chaindb, hash, core.GetBlockNumber(pm.chaindb, hash))
			if results == nil {
				if header := pm.blockchain.GetHeaderByHash(hash); header == nil || header.ReceiptHash != types.EmptyRootHash {
					continue
				}
			}
			// If known, encode and queue for response packet
			if encoded, err := rlp.EncodeToBytes(results); err != nil {
				log.Error("Failed to encode receipt", "err", err)
			} else {
				receipts = append(receipts, encoded)
				bytes += len(encoded)
			}
		}
		return p.SendReceiptsRLP(receipts)

	case p.version >= eth63 && msg.Code == ReceiptsMsg:
		// A batch of receipts arrived to one of our previous requests
		var receipts [][]*types.Receipt
		if err := msg.Decode(&receipts); err != nil {
			log.Proto("<<FAIL_"+ethCodeToString[msg.Code], "receivedAt", unixTime, "obj", "<OMITTED>", "size", int(msg.Size), "peer", p.ID())
			return errResp(ErrDecode, "msg %v: %v", msg, err)
		}

		log.Proto("<<"+ethCodeToString[msg.Code], "receivedAt", unixTime, "obj", "<OMITTED>", "size", int(msg.Size), "peer", p.ID())

		// Deliver all to the downloader
		if err := pm.downloader.DeliverReceipts(p.id, receipts); err != nil {
			log.Debug("Failed to deliver receipts", "err", err)
		}

	case msg.Code == NewBlockHashesMsg:
		var announces newBlockHashesData
		if err := msg.Decode(&announces); err != nil {
			log.Proto("<<FAIL_"+ethCodeToString[msg.Code], "receivedAt", unixTime, "obj", "<OMITTED>", "size", int(msg.Size), "peer", p.ID())
			return errResp(ErrDecode, "%v: %v", msg, err)
		}

		log.Proto("<<"+ethCodeToString[msg.Code], "receivedAt", unixTime, "obj", "<OMITTED>", "size", int(msg.Size), "peer", p.ID())

		// Mark the hashes as present at the remote node
		for _, block := range announces {
			p.MarkBlock(block.Hash)
		}
		// Schedule all the unknown hashes for retrieval
		unknown := make(newBlockHashesData, 0, len(announces))
		for _, block := range announces {
			if !pm.blockchain.HasBlock(block.Hash, block.Number) {
				unknown = append(unknown, block)
			}
		}
		for _, block := range unknown {
			pm.fetcher.Notify(p.id, block.Hash, block.Number, time.Now(), p.RequestOneHeader, p.RequestBodies)
		}

	case msg.Code == NewBlockMsg:
		// Retrieve and decode the propagated block
		var request newBlockData
		if err := msg.Decode(&request); err != nil {
			log.Proto("<<FAIL_"+ethCodeToString[msg.Code], "receivedAt", unixTime, "obj", "<OMITTED>", "size", int(msg.Size), "peer", p.ID())
			return errResp(ErrDecode, "%v: %v", msg, err)
		}

		log.Proto("<<"+ethCodeToString[msg.Code], "receivedAt", unixTime, "obj", "<OMITTED>", "size", int(msg.Size), "peer", p.ID())

		request.Block.ReceivedAt = msg.ReceivedAt
		request.Block.ReceivedFrom = p

		// Mark the peer as owning the block and schedule it for import
		p.MarkBlock(request.Block.Hash())
		pm.fetcher.Enqueue(p.id, request.Block)

		// Assuming the block is importable by the peer, but possibly not yet done so,
		// calculate the head hash and TD that the peer truly must have.
		var (
			trueHead = request.Block.ParentHash()
			trueTD   = new(big.Int).Sub(request.TD, request.Block.Difficulty())
		)
		// Update the peers total difficulty if better than the previous
		if _, td := p.Head(); trueTD.Cmp(td) > 0 {
			p.SetHead(trueHead, trueTD)

			// Schedule a sync if above ours. Note, this will not fire a sync for a gap of
			// a singe block (as the true TD is below the propagated block), however this
			// scenario should easily be covered by the fetcher.
			currentBlock := pm.blockchain.CurrentBlock()
			if trueTD.Cmp(pm.blockchain.GetTd(currentBlock.Hash(), currentBlock.NumberU64())) > 0 {
				go pm.synchronise(p)
			}
		}

	case msg.Code == TxMsg:
		log.Proto("<<"+ethCodeToString[msg.Code], "receivedAt", unixTime, "obj", "<OMITTED>", "size", int(msg.Size), "peer", p.ID())

		// Transactions arrived, make sure we have a valid and fresh chain to handle them
		if atomic.LoadUint32(&pm.acceptTxs) == 0 {
			break
		}
		// Transactions can be processed, parse all of them and deliver to the pool
		var txs []*types.Transaction
		if err := msg.Decode(&txs); err != nil {
			log.Proto("<<FAIL_"+ethCodeToString[msg.Code], "receivedAt", unixTime, "obj", "<OMITTED>", "size", int(msg.Size), "peer", p.ID())
			return errResp(ErrDecode, "msg %v: %v", msg, err)
		}

		for i, tx := range txs {
			// Validate and mark the remote transaction
			if tx == nil {
				return errResp(ErrDecode, "transaction %d is nil", i)
			}
			p.MarkTransaction(tx.Hash())
		}
		pm.txpool.AddRemotes(txs)

	default:
		return errResp(ErrInvalidMsgCode, "%v", msg.Code)
	}
	return nil
}

// BroadcastBlock will either propagate a block to a subset of it's peers, or
// will only announce it's availability (depending what's requested).
func (pm *ProtocolManager) BroadcastBlock(block *types.Block, propagate bool) {
	hash := block.Hash()
	peers := pm.peers.PeersWithoutBlock(hash)

	// If propagation is requested, send to a subset of the peer
	if propagate {
		// Calculate the TD of the block (it's not imported yet, so block.Td is not valid)
		var td *big.Int
		if parent := pm.blockchain.GetBlock(block.ParentHash(), block.NumberU64()-1); parent != nil {
			td = new(big.Int).Add(block.Difficulty(), pm.blockchain.GetTd(block.ParentHash(), block.NumberU64()-1))
		} else {
			log.Error("Propagating dangling block", "number", block.Number(), "hash", hash)
			return
		}
		// Send the block to a subset of our peers
		transfer := peers[:int(math.Sqrt(float64(len(peers))))]
		for _, peer := range transfer {
			peer.SendNewBlock(block, td)
		}
		log.Trace("Propagated block", "hash", hash, "recipients", len(transfer), "duration", common.PrettyDuration(time.Since(block.ReceivedAt)))
		return
	}
	// Otherwise if the block is indeed in out own chain, announce it
	if pm.blockchain.HasBlock(hash, block.NumberU64()) {
		for _, peer := range peers {
			peer.SendNewBlockHashes([]common.Hash{hash}, []uint64{block.NumberU64()})
		}
		log.Trace("Announced block", "hash", hash, "recipients", len(peers), "duration", common.PrettyDuration(time.Since(block.ReceivedAt)))
	}
}

// BroadcastTx will propagate a transaction to all peers which are not known to
// already have the given transaction.
func (pm *ProtocolManager) BroadcastTx(hash common.Hash, tx *types.Transaction) {
	// Broadcast transaction to a batch of peers not knowing about it
	peers := pm.peers.PeersWithoutTx(hash)
	//FIXME include this again: peers = peers[:int(math.Sqrt(float64(len(peers))))]
	for _, peer := range peers {
		peer.SendTransactions(types.Transactions{tx})
	}
	log.Trace("Broadcast transaction", "hash", hash, "recipients", len(peers))
}

// Mined broadcast loop
func (self *ProtocolManager) minedBroadcastLoop() {
	// automatically stops if unsubscribe
	for obj := range self.minedBlockSub.Chan() {
		switch ev := obj.Data.(type) {
		case core.NewMinedBlockEvent:
			self.BroadcastBlock(ev.Block, true)  // First propagate block to peers
			self.BroadcastBlock(ev.Block, false) // Only then announce to the rest
		}
	}
}

func (self *ProtocolManager) txBroadcastLoop() {
	for {
		select {
		case event := <-self.txCh:
			self.BroadcastTx(event.Tx.Hash(), event.Tx)

		// Err() channel will be closed when unsubscribing.
		case <-self.txSub.Err():
			return
		}
	}
}

// EthNodeInfo represents a short summary of the Ethereum sub-protocol metadata known
// about the host peer.
type EthNodeInfo struct {
	Network    uint64      `json:"network"`    // Ethereum network ID (1=Frontier, 2=Morden, Ropsten=3)
	Difficulty *big.Int    `json:"difficulty"` // Total difficulty of the host's blockchain
	Genesis    common.Hash `json:"genesis"`    // SHA3 hash of the host's genesis block
	Head       common.Hash `json:"head"`       // SHA3 hash of the host's best owned block
}

// NodeInfo retrieves some protocol metadata about the running host node.
func (self *ProtocolManager) NodeInfo() *EthNodeInfo {
	currentBlock := self.blockchain.CurrentBlock()
	return &EthNodeInfo{
		Network:    self.networkId,
		Difficulty: self.blockchain.GetTd(currentBlock.Hash(), currentBlock.NumberU64()),
		Genesis:    self.blockchain.Genesis().Hash(),
		Head:       currentBlock.Hash(),
	}
}<|MERGE_RESOLUTION|>--- conflicted
+++ resolved
@@ -65,11 +65,8 @@
 }
 
 type ProtocolManager struct {
-<<<<<<< HEAD
 	db *sql.DB // mysql db handle
-=======
 	noMaxPeers bool // Flag whether to ignore maxPeers
->>>>>>> fa488722
 
 	networkId uint64
 
