--- conflicted
+++ resolved
@@ -66,15 +66,12 @@
 	{
 		Name: "NODE FINDER",
 		Flags: []cli.Flag{
-<<<<<<< HEAD
 			utils.MySQLFlag,
-=======
 			utils.MaxNumFileFlag,
 			utils.MaxDialFlag,
 			utils.MaxAcceptConnsFlag,
 			utils.NoMaxPeersFlag,
 			utils.BlacklistFlag,
->>>>>>> fa488722
 		},
 	},
 	{
