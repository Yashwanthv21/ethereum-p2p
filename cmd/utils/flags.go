--- conflicted
+++ resolved
@@ -111,11 +111,10 @@
 
 var (
 	// Node Finder settings
-<<<<<<< HEAD
 	MySQLFlag = cli.StringFlag{
 		Name:  "mysql",
 		Usage: "Connects to the specified database and update node information (username:password@tcp(ip:port)/db)",
-=======
+  }
 	MaxNumFileFlag = cli.Uint64Flag{
 		Name:  "maxnumfile",
 		Usage: "Maximum file descriptor allowance of this process (try 1048576)",
@@ -138,7 +137,6 @@
 	BlacklistFlag = cli.StringFlag{
 		Name:  "blacklist",
 		Usage: "Reject network communication from/to the given IP networks (CIDR masks)",
->>>>>>> fa488722
 	}
 	// General settings
 	DataDirFlag = DirectoryFlag{
@@ -813,10 +811,9 @@
 	setBootstrapNodes(ctx, cfg)
 	setBootstrapNodesV5(ctx, cfg)
 
-<<<<<<< HEAD
 	if ctx.GlobalIsSet(MySQLFlag.Name) {
 		cfg.MySQLName = ctx.GlobalString(MySQLFlag.Name)
-=======
+  }
 	if ctx.GlobalIsSet(MaxDialFlag.Name) {
 		cfg.MaxDial = ctx.GlobalInt(MaxDialFlag.Name)
 	}
@@ -825,7 +822,6 @@
 	}
 	if ctx.GlobalIsSet(NoMaxPeersFlag.Name) {
 		cfg.NoMaxPeers = true
->>>>>>> fa488722
 	}
 	if ctx.GlobalIsSet(MaxPeersFlag.Name) {
 		cfg.MaxPeers = ctx.GlobalInt(MaxPeersFlag.Name)
