// Copyright 2014 The go-ethereum Authors
// This file is part of the go-ethereum library.
//
// The go-ethereum library is free software: you can redistribute it and/or modify
// it under the terms of the GNU Lesser General Public License as published by
// the Free Software Foundation, either version 3 of the License, or
// (at your option) any later version.
//
// The go-ethereum library is distributed in the hope that it will be useful,
// but WITHOUT ANY WARRANTY; without even the implied warranty of
// MERCHANTABILITY or FITNESS FOR A PARTICULAR PURPOSE. See the
// GNU Lesser General Public License for more details.
//
// You should have received a copy of the GNU Lesser General Public License
// along with the go-ethereum library. If not, see <http://www.gnu.org/licenses/>.

// Package p2p implements the Ethereum p2p network protocols.
package p2p

import (
	"crypto/ecdsa"
	"database/sql"
	"errors"
	"fmt"
	"net"
	"strings"
	"sync"
	"time"

	"github.com/teamnsrg/go-ethereum/common"
	"github.com/teamnsrg/go-ethereum/common/mclock"
	"github.com/teamnsrg/go-ethereum/event"
	"github.com/teamnsrg/go-ethereum/log"
	"github.com/teamnsrg/go-ethereum/p2p/discover"
	"github.com/teamnsrg/go-ethereum/p2p/discv5"
	"github.com/teamnsrg/go-ethereum/p2p/nat"
	"github.com/teamnsrg/go-ethereum/p2p/netutil"
)

const (
	redialCheckInterval = 60 * time.Second

	defaultDialTimeout = 15 * time.Second

<<<<<<< HEAD
	// Maximum number of concurrently dialing outbound connections.
	maxActiveDialTasks = 16
=======
	// Maximum number of concurrently handshaking inbound connections.
	maxAcceptConns = 50
>>>>>>> b5d7bf73

	// Maximum time allowed for reading a complete message.
	// This is effectively the amount of time a connection can be idle.
	frameReadTimeout = 30 * time.Second

	// Maximum amount of time allowed for writing a complete message.
	frameWriteTimeout = 20 * time.Second
)

var errServerStopped = errors.New("server stopped")

// Config holds Server options.
type Config struct {
	// MaxAcceptConns is the maximum number of concurrently handshaking inbound connections.
	MaxAcceptConns int

	// Blacklist is the list of IP networks that we should not connect to
	Blacklist *netutil.Netlist `toml:",omitempty"`

	// DialFreq is the frequency of re-dialing static nodes (in seconds).
	DialFreq int

	// MySQLName is the MySQL node database connection information
	MySQLName string

	// This field must be set to a valid secp256k1 private key.
	PrivateKey *ecdsa.PrivateKey `toml:"-"`

	// MaxPeers is the maximum number of peers that can be
	// connected. It must be greater than zero.
	MaxPeers int

	// MaxPendingPeers is the maximum number of peers that can be pending in the
	// handshake phase, counted separately for inbound and outbound connections.
	// Zero defaults to preset values.
	MaxPendingPeers int `toml:",omitempty"`

	// NoDiscovery can be used to disable the peer discovery mechanism.
	// Disabling is useful for protocol debugging (manual topology).
	NoDiscovery bool

	// DiscoveryV5 specifies whether the the new topic-discovery based V5 discovery
	// protocol should be started or not.
	DiscoveryV5 bool `toml:",omitempty"`

	// Listener address for the V5 discovery protocol UDP traffic.
	DiscoveryV5Addr string `toml:",omitempty"`

	// Name sets the node name of this server.
	// Use common.MakeName to create a name that follows existing conventions.
	Name string `toml:"-"`

	// BootstrapNodes are used to establish connectivity
	// with the rest of the network.
	BootstrapNodes []*discover.Node

	// BootstrapNodesV5 are used to establish connectivity
	// with the rest of the network using the V5 discovery
	// protocol.
	BootstrapNodesV5 []*discv5.Node `toml:",omitempty"`

	// Static nodes are used as pre-configured connections which are always
	// maintained and re-connected on disconnects.
	StaticNodes []*discover.Node

	// Trusted nodes are used as pre-configured connections which are always
	// allowed to connect, even above the peer limit.
	TrustedNodes []*discover.Node

	// Connectivity can be restricted to certain IP networks.
	// If this option is set to a non-nil value, only hosts which match one of the
	// IP networks contained in the list are considered.
	NetRestrict *netutil.Netlist `toml:",omitempty"`

	// NodeDatabase is the path to the database containing the previously seen
	// live nodes in the network.
	NodeDatabase string `toml:",omitempty"`

	// Protocols should contain the protocols supported
	// by the server. Matching protocols are launched for
	// each peer.
	Protocols []Protocol `toml:"-"`

	// If ListenAddr is set to a non-nil address, the server
	// will listen for incoming connections.
	//
	// If the port is zero, the operating system will pick a port. The
	// ListenAddr field will be updated with the actual address when
	// the server is started.
	ListenAddr string

	// If set to a non-nil value, the given NAT port mapper
	// is used to make the listening port available to the
	// Internet.
	NAT nat.Interface `toml:",omitempty"`

	// If Dialer is set to a non-nil value, the given Dialer
	// is used to dial outbound peer connections.
	Dialer NodeDialer `toml:"-"`

	// If EnableMsgEvents is set then the server will emit PeerEvents
	// whenever a message is sent to or received from a peer
	EnableMsgEvents bool
}

// Server manages all peer connections.
type Server struct {
	DB          *sql.DB // MySQL database handle
	dialstate   *dialstate
	StrReplacer *strings.Replacer

	// Config fields may not be modified while the server is running.
	Config

	// Hooks for testing. These are useful because we can inhibit
	// the whole protocol stack.
	newTransport func(net.Conn) transport
	newPeerHook  func(*Peer)

	lock    sync.Mutex // protects running
	running bool

	ntab         discoverTable
	listener     net.Listener
	ourHandshake *protoHandshake
	lastLookup   time.Time
	DiscV5       *discv5.Network

	// These are for Peers, PeerCount (and nothing else).
	peerOp     chan peerOpFunc
	peerOpDone chan struct{}

	quit          chan struct{}
	addstatic     chan *discover.Node
	removestatic  chan *discover.Node
	posthandshake chan *conn
	addpeer       chan *conn
	delpeer       chan peerDrop
	loopWG        sync.WaitGroup // loop, listenLoop
	peerFeed      event.Feed
}

type peerOpFunc func(map[discover.NodeID]*Peer)

type peerDrop struct {
	*Peer
	err       error
	requested bool // true if signaled by the peer
}

type connFlag int

const (
	staticDialedConn connFlag = 1 << iota
	inboundConn
	trustedConn
)

// conn wraps a network connection with information gathered
// during the two handshakes.
type conn struct {
	fd net.Conn
	transport
	flags connFlag
	cont  chan error      // The run loop uses cont to signal errors to SetupConn.
	id    discover.NodeID // valid after the encryption handshake
	caps  []Cap           // valid after the protocol handshake
	name  string          // valid after the protocol handshake
	rtt   float64         // most recent rtt recorded when receiving messages
}

type transport interface {
	Rtt() float64
	// The two handshakes.
	doEncHandshake(prv *ecdsa.PrivateKey, dialDest *discover.Node) (discover.NodeID, error)
	doProtoHandshake(our *protoHandshake) (*protoHandshake, Msg, error)
	// The MsgReadWriter can only be used after the encryption
	// handshake has completed. The code uses conn.id to track this
	// by setting it to a non-nil value after the encryption handshake.
	MsgReadWriter
	// transports must provide Close because we use MsgPipe in some of
	// the tests. Closing the actual network connection doesn't do
	// anything in those tests because NsgPipe doesn't use it.
	close(err error)
}

func (c *conn) String() string {
	s := c.flags.String()
	if (c.id != discover.NodeID{}) {
		s += " " + c.id.String()
	}
	s += " " + c.fd.RemoteAddr().String()
	return s
}

func (f connFlag) String() string {
	s := ""
	if f&trustedConn != 0 {
		s += "-trusted"
	}
	if f&staticDialedConn != 0 {
		s += "-staticdial"
	}
	if f&inboundConn != 0 {
		s += "-inbound"
	}
	if s != "" {
		s = s[1:]
	}
	return s
}

func (c *conn) is(f connFlag) bool {
	return c.flags&f != 0
}

// Peers returns all connected peers.
func (srv *Server) Peers() []*Peer {
	var ps []*Peer
	select {
	// Note: We'd love to put this function into a variable but
	// that seems to cause a weird compiler error in some
	// environments.
	case srv.peerOp <- func(peers map[discover.NodeID]*Peer) {
		for _, p := range peers {
			ps = append(ps, p)
		}
	}:
		<-srv.peerOpDone
	case <-srv.quit:
	}
	return ps
}

// PeerCount returns the number of connected peers.
func (srv *Server) PeerCount() int {
	var count int
	select {
	case srv.peerOp <- func(ps map[discover.NodeID]*Peer) { count = len(ps) }:
		<-srv.peerOpDone
	case <-srv.quit:
	}
	return count
}

// AddPeer connects to the given node and maintains the connection until the
// server is shut down. If the connection fails for any reason, the server will
// attempt to reconnect the peer.
func (srv *Server) AddPeer(node *discover.Node) {
	select {
	case srv.addstatic <- node:
	case <-srv.quit:
	}
}

// RemovePeer disconnects from the given node
func (srv *Server) RemovePeer(node *discover.Node) {
	select {
	case srv.removestatic <- node:
	case <-srv.quit:
	}
}

// SubscribePeers subscribes the given channel to peer events
func (srv *Server) SubscribeEvents(ch chan *PeerEvent) event.Subscription {
	return srv.peerFeed.Subscribe(ch)
}

// Self returns the local node's endpoint information.
func (srv *Server) Self() *discover.Node {
	srv.lock.Lock()
	defer srv.lock.Unlock()

	if !srv.running {
		return &discover.Node{IP: net.ParseIP("0.0.0.0")}
	}
	return srv.makeSelf(srv.listener, srv.ntab)
}

func (srv *Server) makeSelf(listener net.Listener, ntab discoverTable) *discover.Node {
	// If the server's not running, return an empty node.
	// If the node is running but discovery is off, manually assemble the node infos.
	if ntab == nil {
		// Inbound connections disabled, use zero address.
		if listener == nil {
			return &discover.Node{IP: net.ParseIP("0.0.0.0"), ID: discover.PubkeyID(&srv.PrivateKey.PublicKey)}
		}
		// Otherwise inject the listener address too
		addr := listener.Addr().(*net.TCPAddr)
		return &discover.Node{
			ID:  discover.PubkeyID(&srv.PrivateKey.PublicKey),
			IP:  addr.IP,
			TCP: uint16(addr.Port),
		}
	}
	// Otherwise return the discovery node.
	return ntab.Self()
}

// Stop terminates the server and all active peer connections.
// It blocks until all active connections have been closed.
func (srv *Server) Stop() {
	srv.lock.Lock()
	defer srv.lock.Unlock()
	if !srv.running {
		return
	}
	srv.running = false
	if srv.listener != nil {
		// this unblocks listener Accept
		srv.listener.Close()
	}
	close(srv.quit)
	srv.loopWG.Wait()

	srv.CloseSql()
}

// Start starts running the server.
// Servers can not be re-used after stopping.
func (srv *Server) Start() (err error) {
	srv.lock.Lock()
	defer srv.lock.Unlock()
	if srv.running {
		return errors.New("server already running")
	}

	// initiate sql connection
	if err := srv.initSql(); err != nil {
		return err
	}

	// initiate string replacer
	srv.StrReplacer = strings.NewReplacer(
		"|", "",
		" ", "",
		"'", "",
		"\"", "")

	srv.running = true
	log.Info("Starting P2P networking")

	// static fields
	if srv.PrivateKey == nil {
		return fmt.Errorf("Server.PrivateKey must be set to a non-nil key")
	}
	if srv.newTransport == nil {
		srv.newTransport = newRLPX
	}
	if srv.Dialer == nil {
		srv.Dialer = TCPDialer{&net.Dialer{Timeout: defaultDialTimeout}}
	}
	srv.quit = make(chan struct{})
	srv.addpeer = make(chan *conn)
	srv.delpeer = make(chan peerDrop)
	srv.posthandshake = make(chan *conn)
	srv.addstatic = make(chan *discover.Node)
	srv.removestatic = make(chan *discover.Node)
	srv.peerOp = make(chan peerOpFunc)
	srv.peerOpDone = make(chan struct{})

	// node table
<<<<<<< HEAD
	if !srv.NoDiscovery {
		ntab, err := discover.ListenUDP(srv.PrivateKey, srv.ListenAddr, srv.NAT, srv.NodeDatabase, srv.NetRestrict, srv.Blacklist)
		if err != nil {
			return err
		}
		if err := ntab.SetFallbackNodes(srv.BootstrapNodes); err != nil {
			return err
		}
		srv.ntab = ntab
=======
	ntab, err := discover.ListenUDP(srv.PrivateKey, srv.ListenAddr, srv.NAT, srv.NodeDatabase, srv.NetRestrict)
	if err != nil {
		return err
>>>>>>> b5d7bf73
	}
	if err := ntab.SetFallbackNodes(srv.BootstrapNodes); err != nil {
		return err
	}
	srv.ntab = ntab

<<<<<<< HEAD
	dynPeers := (srv.MaxPeers + 1) / 2
	if srv.NoDiscovery {
		dynPeers = 0
	}
	dialer := newDialState(srv.StaticNodes, srv.BootstrapNodes, srv.ntab, dynPeers, srv.NetRestrict)
	dialer.SetBlacklist(srv.Blacklist)
	dialer.SetDialFreq(srv.DialFreq)
	srv.dialstate = dialer
=======
	dialer := newDialState(srv.StaticNodes, srv.ntab, srv.NetRestrict)
>>>>>>> b5d7bf73

	// handshake
	srv.ourHandshake = &protoHandshake{Version: baseProtocolVersion, Name: srv.Name, ID: discover.PubkeyID(&srv.PrivateKey.PublicKey)}
	for _, p := range srv.Protocols {
		srv.ourHandshake.Caps = append(srv.ourHandshake.Caps, p.cap())
	}
	// listen/dial
	if srv.ListenAddr != "" {
		if err := srv.startListening(); err != nil {
			return err
		}
	} else {
		log.Warn("P2P server not listening")
	}

	srv.loopWG.Add(1)
	go srv.run(dialer)
	srv.running = true
	return nil
}

func (srv *Server) startListening() error {
	// Launch the TCP listener.
	listener, err := net.Listen("tcp", srv.ListenAddr)
	if err != nil {
		return err
	}
	laddr := listener.Addr().(*net.TCPAddr)
	srv.ListenAddr = laddr.String()
	srv.listener = listener
	srv.loopWG.Add(1)
	go srv.listenLoop()
	// Map the TCP listening port if NAT is configured.
	if !laddr.IP.IsLoopback() && srv.NAT != nil {
		srv.loopWG.Add(1)
		go func() {
			nat.Map(srv.NAT, srv.quit, "tcp", laddr.Port, laddr.Port, "ethereum p2p")
			srv.loopWG.Done()
		}()
	}
	return nil
}

type dialer interface {
	newTasks(running int, peers map[discover.NodeID]*Peer, now time.Time) []task
	taskDone(task, time.Time)
	addStatic(*discover.Node) *dialTask
	removeStatic(*discover.Node)
	GetDialFreq() time.Duration
	SetDialFreq(int)
	GetBlacklist() *netutil.Netlist
	SetBlacklist(*netutil.Netlist)
}

func (srv *Server) GetDialstate() dialer {
	return srv.dialstate
}

func (srv *Server) run(dialstate dialer) {
	defer srv.loopWG.Done()
	var (
		peers    = make(map[discover.NodeID]*Peer)
		trusted  = make(map[discover.NodeID]bool, len(srv.TrustedNodes))
		taskdone = make(chan task)
		nRunning int
	)
	// Put trusted nodes into a map to speed up checks.
	// Trusted peers are loaded on startup and cannot be
	// modified while the server is running.
	for _, n := range srv.TrustedNodes {
		trusted[n.ID] = true
	}

	startTask := func(t task) {
		log.Trace("New dial task", "task", t)
		go func() { t.Do(srv); taskdone <- t }()
		nRunning++
	}

	scheduleTasks := func() {
		// Query dialer for new static tasks and start all
		for _, t := range dialstate.newTasks(nRunning, peers, time.Now()) {
			startTask(t)
		}
	}

	// start redial check timer
	forceRedial := time.NewTicker(redialCheckInterval)
	defer forceRedial.Stop()
	// initial static dials
	scheduleTasks()

running:
	for {
		select {
		case <-srv.quit:
			// The server was stopped. Run the cleanup logic.
			break running
		case <-forceRedial.C:
			scheduleTasks()
		case n := <-srv.addstatic:
			// This channel is used by AddPeer to add to the
			// ephemeral static peer list. Add it to the dialer,
			// it will keep the node connected.
			// The static dial task is started right away.
			log.Debug("Adding static node", "node", n)
			startTask(dialstate.addStatic(n))
		case n := <-srv.removestatic:
			// This channel is used by RemovePeer to send a
			// disconnect request to a peer and begin the
			// stop keeping the node connected
			log.Debug("Removing static node", "node", n)
			dialstate.removeStatic(n)
			if p, ok := peers[n.ID]; ok {
				p.Disconnect(DiscRequested)
			}
		case op := <-srv.peerOp:
			// This channel is used by Peers and PeerCount.
			op(peers)
			srv.peerOpDone <- struct{}{}
		case t := <-taskdone:
			// A task got done. Tell dialstate about it so it
			// can update its state and remove it from the active
			// tasks list.
			log.Trace("Dial task done", "task", t)
			dialstate.taskDone(t, time.Now())
			nRunning--
		case c := <-srv.posthandshake:
			// A connection has passed the encryption handshake so
			// the remote identity is known (but hasn't been verified yet).
			if trusted[c.id] {
				// Ensure that the trusted flag is set before checking against MaxPeers.
				c.flags |= trustedConn
			}
			// TODO: track in-progress inbound node IDs (pre-Peer) to avoid dialing them.
			select {
			case c.cont <- srv.encHandshakeChecks(peers, c):
			case <-srv.quit:
				break running
			}
		case c := <-srv.addpeer:
			// At this point the connection is past the protocol handshake.
			// Its capabilities are known and the remote identity is verified.
			err := srv.protoHandshakeChecks(peers, c)
			if err == nil {
				// The handshakes are done and it passed all checks.
				p := newPeer(c, srv.Protocols)
				// If message events are enabled, pass the peerFeed
				// to the peer
				if srv.EnableMsgEvents {
					p.events = &srv.peerFeed
				}
				name := truncateName(c.name)
				log.Debug("Adding p2p peer", "id", c.id, "name", name, "addr", c.fd.RemoteAddr(), "peers", len(peers)+1)
				peers[c.id] = p
				go srv.runPeer(p)
			}
			// The dialer logic relies on the assumption that
			// dial tasks complete after the peer has been added or
			// discarded. Unblock the task last.
			select {
			case c.cont <- err:
			case <-srv.quit:
				break running
			}
		case pd := <-srv.delpeer:
			// A peer disconnected.
			d := common.PrettyDuration(mclock.Now() - pd.created)
			pd.log.Debug("Removing p2p peer", "duration", d, "peers", len(peers)-1, "req", pd.requested, "err", pd.err)
			delete(peers, pd.ID())
		}
	}

	log.Trace("P2P networking is spinning down")

	// Terminate discovery. If there is a running lookup it will terminate soon.
	if srv.ntab != nil {
		srv.ntab.Close()
	}
	if srv.DiscV5 != nil {
		srv.DiscV5.Close()
	}
	// Disconnect all peers.
	for _, p := range peers {
		p.Disconnect(DiscQuitting)
	}
	// Wait for peers to shut down. Pending connections and tasks are
	// not handled here and will terminate soon-ish because srv.quit
	// is closed.
	for len(peers) > 0 {
		p := <-srv.delpeer
		p.log.Trace("<-delpeer (spindown)", "remainingTasks", nRunning)
		delete(peers, p.ID())
	}
}

func (srv *Server) protoHandshakeChecks(peers map[discover.NodeID]*Peer, c *conn) error {
	// Drop connections with no matching protocols.
	if len(srv.Protocols) > 0 && countMatchingProtocols(srv.Protocols, c.caps) == 0 {
		return DiscUselessPeer
	}
	// Repeat the encryption handshake checks because the
	// peer set might have changed between the handshakes.
	return srv.encHandshakeChecks(peers, c)
}

func (srv *Server) encHandshakeChecks(peers map[discover.NodeID]*Peer, c *conn) error {
	switch {
	case peers[c.id] != nil:
		return DiscAlreadyConnected
	case c.id == srv.Self().ID:
		return DiscSelf
	default:
		return nil
	}
}

type tempError interface {
	Temporary() bool
}

// listenLoop runs in its own goroutine and accepts
// inbound connections.
func (srv *Server) listenLoop() {
	defer srv.loopWG.Done()
	log.Info("RLPx listener up", "self", srv.makeSelf(srv.listener, srv.ntab))

	// This channel acts as a semaphore limiting
	// active inbound connections that are lingering pre-handshake.
	// If all slots are taken, no further connections are accepted.
	tokens := srv.MaxAcceptConns
	if srv.MaxPendingPeers > 0 {
		tokens = srv.MaxPendingPeers
	}
	slots := make(chan struct{}, tokens)
	for i := 0; i < tokens; i++ {
		slots <- struct{}{}
	}

	for {
		// Wait for a handshake slot before accepting.
		<-slots

		var (
			fd  net.Conn
			err error
		)
		for {
			fd, err = srv.listener.Accept()
			if tempErr, ok := err.(tempError); ok && tempErr.Temporary() {
				log.Debug("Temporary read error", "err", err)
				continue
			} else if err != nil {
				log.Debug("Read error", "err", err)
				return
			}
			break
		}

		// Reject connections that do not match NetRestrict.
		if srv.NetRestrict != nil {
			if tcp, ok := fd.RemoteAddr().(*net.TCPAddr); ok && !srv.NetRestrict.Contains(tcp.IP) {
				log.Debug("Rejected conn (not whitelisted in NetRestrict)", "addr", fd.RemoteAddr(), "transport", "tcp")
				fd.Close()
				slots <- struct{}{}
				continue
			}
		}

		// Reject connections that match Blacklist.
		if srv.Blacklist != nil {
			if tcp, ok := fd.RemoteAddr().(*net.TCPAddr); ok && srv.Blacklist.Contains(tcp.IP) {
				log.Debug("Rejected conn (blacklisted)", "addr", fd.RemoteAddr(), "transport", "tcp")
				fd.Close()
				slots <- struct{}{}
				continue
			}
		}

		fd = newMeteredConn(fd, true)
		log.Trace("Accepted connection", "addr", fd.RemoteAddr())

		// Spawn the handler. It will give the slot back when the connection
		// has been established.
		go func() {
			srv.SetupConn(fd, inboundConn, nil)
			slots <- struct{}{}
		}()
	}
}

// SetupConn runs the handshakes and attempts to add the connection
// as a peer. It returns when the connection has been added as a peer
// or the handshakes have failed.
func (srv *Server) SetupConn(fd net.Conn, flags connFlag, dialDest *discover.Node) {
	// Prevent leftover pending conns from entering the handshake.
	srv.lock.Lock()
	running := srv.running
	srv.lock.Unlock()
	c := &conn{fd: fd, transport: srv.newTransport(fd), flags: flags, cont: make(chan error)}
	if !running {
		c.close(errServerStopped)
		return
	}
	// Run the encryption handshake.
	var err error
	if c.id, err = c.doEncHandshake(srv.PrivateKey, dialDest); err != nil {
		log.Trace("Failed RLPx handshake", "addr", c.fd.RemoteAddr(), "conn", c.flags, "err", err)
		c.close(err)
		return
	}
	clog := log.New("id", c.id, "addr", c.fd.RemoteAddr(), "conn", c.flags)
	// For dialed connections, check that the remote public key matches.
	if dialDest != nil && c.id != dialDest.ID {
		c.close(DiscUnexpectedIdentity)
		clog.Trace("Dialed identity mismatch", "want", c, dialDest.ID)
		return
	}
	if err := srv.checkpoint(c, srv.posthandshake); err != nil {
		clog.Trace("Rejected peer before protocol handshake", "err", err)
		c.close(err)
		return
	}
	// Run the protocol handshake
	phs, msg, err := c.doProtoHandshake(srv.ourHandshake)
	if err != nil {
		clog.Trace("Failed proto handshake", "err", err)
		if r, ok := err.(DiscReason); ok {
			unixTime := float64(msg.ReceivedAt.UnixNano()) / 1000000000
			clog.DiscProto(fmt.Sprintf("%f", unixTime), "rtt", msg.PeerRtt, "reason", r)
		}
		c.close(err)
		return
	}
	if phs.ID != c.id {
		clog.Trace("Wrong devp2p handshake identity", "err", phs.ID)
		c.close(DiscUnexpectedIdentity)
		return
	}
	c.caps, c.name = phs.Caps, phs.Name
	if err := srv.checkpoint(c, srv.addpeer); err != nil {
		clog.Trace("Rejected peer", "err", err)
		c.close(err)
		return
	}
	// If the checks completed successfully, runPeer has now been
	// launched by run.
}

func truncateName(s string) string {
	if len(s) > 20 {
		return s[:20] + "..."
	}
	return s
}

// checkpoint sends the conn to run, which performs the
// post-handshake checks for the stage (posthandshake, addpeer).
func (srv *Server) checkpoint(c *conn, stage chan<- *conn) error {
	select {
	case stage <- c:
	case <-srv.quit:
		return errServerStopped
	}
	select {
	case err := <-c.cont:
		return err
	case <-srv.quit:
		return errServerStopped
	}
}

// runPeer runs in its own goroutine for each peer.
// it waits until the Peer logic returns and removes
// the peer.
func (srv *Server) runPeer(p *Peer) {
	if srv.newPeerHook != nil {
		srv.newPeerHook(p)
	}

	// broadcast peer add
	srv.peerFeed.Send(&PeerEvent{
		Type: PeerEventTypeAdd,
		Peer: p.ID(),
	})

	// run the protocol
	remoteRequested, err := p.run()

	// broadcast peer drop
	srv.peerFeed.Send(&PeerEvent{
		Type:  PeerEventTypeDrop,
		Peer:  p.ID(),
		Error: err.Error(),
	})

	// Note: run waits for existing peers to be sent on srv.delpeer
	// before returning, so this send should not select on srv.quit.
	srv.delpeer <- peerDrop{p, err, remoteRequested}
}

// NodeInfo represents a short summary of the information known about the host.
type NodeInfo struct {
	ID    string `json:"id"`    // Unique node identifier (also the encryption key)
	Name  string `json:"name"`  // Name of the node, including client type, version, OS, custom data
	Enode string `json:"enode"` // Enode URL for adding this peer from remote peers
	IP    string `json:"ip"`    // IP address of the node
	Ports struct {
		Discovery int `json:"discovery"` // UDP listening port for discovery protocol
		Listener  int `json:"listener"`  // TCP listening port for RLPx
	} `json:"ports"`
	ListenAddr string                 `json:"listenAddr"`
	Protocols  map[string]interface{} `json:"protocols"`
}

// NodeInfo gathers and returns a collection of metadata known about the host.
func (srv *Server) NodeInfo() *NodeInfo {
	node := srv.Self()

	// Gather and assemble the generic node infos
	info := &NodeInfo{
		Name:       srv.Name,
		Enode:      node.String(),
		ID:         node.ID.String(),
		IP:         node.IP.String(),
		ListenAddr: srv.ListenAddr,
		Protocols:  make(map[string]interface{}),
	}
	info.Ports.Discovery = int(node.UDP)
	info.Ports.Listener = int(node.TCP)

	// Gather all the running protocol infos (only once per protocol type)
	for _, proto := range srv.Protocols {
		if _, ok := info.Protocols[proto.Name]; !ok {
			nodeInfo := interface{}("unknown")
			if query := proto.NodeInfo; query != nil {
				nodeInfo = proto.NodeInfo()
			}
			info.Protocols[proto.Name] = nodeInfo
		}
	}
	return info
}

// PeersInfo returns an array of metadata objects describing connected peers.
func (srv *Server) PeersInfo() []*PeerInfo {
	// Gather all the generic and sub-protocol specific infos
	infos := make([]*PeerInfo, 0, srv.PeerCount())
	for _, peer := range srv.Peers() {
		if peer != nil {
			infos = append(infos, peer.Info())
		}
	}
	// Sort the result array alphabetically by node identifier
	for i := 0; i < len(infos); i++ {
		for j := i + 1; j < len(infos); j++ {
			if infos[i].ID > infos[j].ID {
				infos[i], infos[j] = infos[j], infos[i]
			}
		}
	}
	return infos
}<|MERGE_RESOLUTION|>--- conflicted
+++ resolved
@@ -42,14 +42,6 @@
 
 	defaultDialTimeout = 15 * time.Second
 
-<<<<<<< HEAD
-	// Maximum number of concurrently dialing outbound connections.
-	maxActiveDialTasks = 16
-=======
-	// Maximum number of concurrently handshaking inbound connections.
-	maxAcceptConns = 50
->>>>>>> b5d7bf73
-
 	// Maximum time allowed for reading a complete message.
 	// This is effectively the amount of time a connection can be idle.
 	frameReadTimeout = 30 * time.Second
@@ -411,39 +403,19 @@
 	srv.peerOpDone = make(chan struct{})
 
 	// node table
-<<<<<<< HEAD
-	if !srv.NoDiscovery {
-		ntab, err := discover.ListenUDP(srv.PrivateKey, srv.ListenAddr, srv.NAT, srv.NodeDatabase, srv.NetRestrict, srv.Blacklist)
-		if err != nil {
-			return err
-		}
-		if err := ntab.SetFallbackNodes(srv.BootstrapNodes); err != nil {
-			return err
-		}
-		srv.ntab = ntab
-=======
-	ntab, err := discover.ListenUDP(srv.PrivateKey, srv.ListenAddr, srv.NAT, srv.NodeDatabase, srv.NetRestrict)
+	ntab, err := discover.ListenUDP(srv.PrivateKey, srv.ListenAddr, srv.NAT, srv.NodeDatabase, srv.NetRestrict, srv.Blacklist)
 	if err != nil {
 		return err
->>>>>>> b5d7bf73
 	}
 	if err := ntab.SetFallbackNodes(srv.BootstrapNodes); err != nil {
 		return err
 	}
 	srv.ntab = ntab
 
-<<<<<<< HEAD
-	dynPeers := (srv.MaxPeers + 1) / 2
-	if srv.NoDiscovery {
-		dynPeers = 0
-	}
-	dialer := newDialState(srv.StaticNodes, srv.BootstrapNodes, srv.ntab, dynPeers, srv.NetRestrict)
+	dialer := newDialState(srv.StaticNodes, srv.ntab, srv.NetRestrict)
 	dialer.SetBlacklist(srv.Blacklist)
 	dialer.SetDialFreq(srv.DialFreq)
 	srv.dialstate = dialer
-=======
-	dialer := newDialState(srv.StaticNodes, srv.ntab, srv.NetRestrict)
->>>>>>> b5d7bf73
 
 	// handshake
 	srv.ourHandshake = &protoHandshake{Version: baseProtocolVersion, Name: srv.Name, ID: discover.PubkeyID(&srv.PrivateKey.PublicKey)}
