// Copyright 2014 The go-ethereum Authors
// This file is part of the go-ethereum library.
//
// The go-ethereum library is free software: you can redistribute it and/or modify
// it under the terms of the GNU Lesser General Public License as published by
// the Free Software Foundation, either version 3 of the License, or
// (at your option) any later version.
//
// The go-ethereum library is distributed in the hope that it will be useful,
// but WITHOUT ANY WARRANTY; without even the implied warranty of
// MERCHANTABILITY or FITNESS FOR A PARTICULAR PURPOSE. See the
// GNU Lesser General Public License for more details.
//
// You should have received a copy of the GNU Lesser General Public License
// along with the go-ethereum library. If not, see <http://www.gnu.org/licenses/>.

// Package p2p implements the Ethereum p2p network protocols.
package p2p

import (
	"crypto/ecdsa"
	"database/sql"
	"errors"
	"fmt"
	"net"
	"sync"
	"time"

	_ "github.com/go-sql-driver/mysql"
	"github.com/teamnsrg/go-ethereum/common"
	"github.com/teamnsrg/go-ethereum/common/mclock"
	"github.com/teamnsrg/go-ethereum/event"
	"github.com/teamnsrg/go-ethereum/log"
	"github.com/teamnsrg/go-ethereum/p2p/discover"
	"github.com/teamnsrg/go-ethereum/p2p/discv5"
	"github.com/teamnsrg/go-ethereum/p2p/nat"
	"github.com/teamnsrg/go-ethereum/p2p/netutil"
)

const (
	defaultDialTimeout      = 15 * time.Second
	refreshPeersInterval    = 30 * time.Second
	staticPeerCheckInterval = 15 * time.Second

	// Maximum time allowed for reading a complete message.
	// This is effectively the amount of time a connection can be idle.
	frameReadTimeout = 30 * time.Second

	// Maximum amount of time allowed for writing a complete message.
	frameWriteTimeout = 20 * time.Second
)

var errServerStopped = errors.New("server stopped")

// Config holds Server options.
type Config struct {
	// MySQLName is the MySQL node database connection information
	MySQLName string
  
	// MaxDial is the maximum number of concurrently dialing outbound connections.
	MaxDial int

	// MaxDial is the maximum number of concurrently handshaking inbound connections.
	MaxAcceptConns int

	// NoMaxPeers ignores/overwrites MaxPeers, allowing unlimited number of peer connections.
	NoMaxPeers bool

	// Blacklist is the list of IP networks that we should not connect to
	Blacklist *netutil.Netlist `toml:",omitempty"`

	// This field must be set to a valid secp256k1 private key.
	PrivateKey *ecdsa.PrivateKey `toml:"-"`

	// MaxPeers is the maximum number of peers that can be
	// connected. It must be greater than zero.
	MaxPeers int

	// MaxPendingPeers is the maximum number of peers that can be pending in the
	// handshake phase, counted separately for inbound and outbound connections.
	// Zero defaults to preset values.
	MaxPendingPeers int `toml:",omitempty"`

	// NoDiscovery can be used to disable the peer discovery mechanism.
	// Disabling is useful for protocol debugging (manual topology).
	NoDiscovery bool

	// DiscoveryV5 specifies whether the the new topic-discovery based V5 discovery
	// protocol should be started or not.
	DiscoveryV5 bool `toml:",omitempty"`

	// Listener address for the V5 discovery protocol UDP traffic.
	DiscoveryV5Addr string `toml:",omitempty"`

	// Name sets the node name of this server.
	// Use common.MakeName to create a name that follows existing conventions.
	Name string `toml:"-"`

	// BootstrapNodes are used to establish connectivity
	// with the rest of the network.
	BootstrapNodes []*discover.Node

	// BootstrapNodesV5 are used to establish connectivity
	// with the rest of the network using the V5 discovery
	// protocol.
	BootstrapNodesV5 []*discv5.Node `toml:",omitempty"`

	// Static nodes are used as pre-configured connections which are always
	// maintained and re-connected on disconnects.
	StaticNodes []*discover.Node

	// Trusted nodes are used as pre-configured connections which are always
	// allowed to connect, even above the peer limit.
	TrustedNodes []*discover.Node

	// Connectivity can be restricted to certain IP networks.
	// If this option is set to a non-nil value, only hosts which match one of the
	// IP networks contained in the list are considered.
	NetRestrict *netutil.Netlist `toml:",omitempty"`

	// NodeDatabase is the path to the database containing the previously seen
	// live nodes in the network.
	NodeDatabase string `toml:",omitempty"`

	// Protocols should contain the protocols supported
	// by the server. Matching protocols are launched for
	// each peer.
	Protocols []Protocol `toml:"-"`

	// If ListenAddr is set to a non-nil address, the server
	// will listen for incoming connections.
	//
	// If the port is zero, the operating system will pick a port. The
	// ListenAddr field will be updated with the actual address when
	// the server is started.
	ListenAddr string

	// If set to a non-nil value, the given NAT port mapper
	// is used to make the listening port available to the
	// Internet.
	NAT nat.Interface `toml:",omitempty"`

	// If Dialer is set to a non-nil value, the given Dialer
	// is used to dial outbound peer connections.
	Dialer NodeDialer `toml:"-"`

	// If NoDial is true, the server will not dial any peers.
	NoDial bool `toml:",omitempty"`

	// If EnableMsgEvents is set then the server will emit PeerEvents
	// whenever a message is sent to or received from a peer
	EnableMsgEvents bool
}

// Server manages all peer connections.
type Server struct {
	DB *sql.DB

	// Config fields may not be modified while the server is running.
	Config

	// Hooks for testing. These are useful because we can inhibit
	// the whole protocol stack.
	newTransport func(net.Conn) transport
	newPeerHook  func(*Peer)

	lock    sync.Mutex // protects running
	running bool

	ntab         discoverTable
	listener     net.Listener
	ourHandshake *protoHandshake
	lastLookup   time.Time
	DiscV5       *discv5.Network

	// These are for Peers, PeerCount (and nothing else).
	peerOp     chan peerOpFunc
	peerOpDone chan struct{}

	quit          chan struct{}
	addstatic     chan *discover.Node
	removestatic  chan *discover.Node
	posthandshake chan *conn
	addpeer       chan *conn
	delpeer       chan peerDrop
	loopWG        sync.WaitGroup // loop, listenLoop
	peerFeed      event.Feed
}

type peerOpFunc func(map[discover.NodeID]*Peer)

type peerDrop struct {
	*Peer
	err       error
	requested bool // true if signaled by the peer
}

type connFlag int

const (
	dynDialedConn connFlag = 1 << iota
	staticDialedConn
	inboundConn
	trustedConn
)

// conn wraps a network connection with information gathered
// during the two handshakes.
type conn struct {
	fd net.Conn
	transport
	flags connFlag
	cont  chan error      // The run loop uses cont to signal errors to SetupConn.
	id    discover.NodeID // valid after the encryption handshake
	caps  []Cap           // valid after the protocol handshake
	name  string          // valid after the protocol handshake
}

type transport interface {
	// The two handshakes.
	doEncHandshake(prv *ecdsa.PrivateKey, dialDest *discover.Node) (discover.NodeID, error)
	doProtoHandshake(our *protoHandshake, peer discover.NodeID) (*protoHandshake, error)
	// The MsgReadWriter can only be used after the encryption
	// handshake has completed. The code uses conn.id to track this
	// by setting it to a non-nil value after the encryption handshake.
	MsgReadWriter
	// transports must provide Close because we use MsgPipe in some of
	// the tests. Closing the actual network connection doesn't do
	// anything in those tests because NsgPipe doesn't use it.
	close(err error, peer discover.NodeID)
}

func (c *conn) String() string {
	s := c.flags.String()
	if (c.id != discover.NodeID{}) {
		s += " " + c.id.String()
	}
	s += " " + c.fd.RemoteAddr().String()
	return s
}

func (f connFlag) String() string {
	s := ""
	if f&trustedConn != 0 {
		s += "-trusted"
	}
	if f&dynDialedConn != 0 {
		s += "-dyndial"
	}
	if f&staticDialedConn != 0 {
		s += "-staticdial"
	}
	if f&inboundConn != 0 {
		s += "-inbound"
	}
	if s != "" {
		s = s[1:]
	}
	return s
}

func (c *conn) is(f connFlag) bool {
	return c.flags&f != 0
}

// Peers returns all connected peers.
func (srv *Server) Peers() []*Peer {
	var ps []*Peer
	select {
	// Note: We'd love to put this function into a variable but
	// that seems to cause a weird compiler error in some
	// environments.
	case srv.peerOp <- func(peers map[discover.NodeID]*Peer) {
		for _, p := range peers {
			ps = append(ps, p)
		}
	}:
		<-srv.peerOpDone
	case <-srv.quit:
	}
	return ps
}

// PeerCount returns the number of connected peers.
func (srv *Server) PeerCount() int {
	var count int
	select {
	case srv.peerOp <- func(ps map[discover.NodeID]*Peer) { count = len(ps) }:
		<-srv.peerOpDone
	case <-srv.quit:
	}
	return count
}

// AddPeer connects to the given node and maintains the connection until the
// server is shut down. If the connection fails for any reason, the server will
// attempt to reconnect the peer.
func (srv *Server) AddPeer(node *discover.Node) {
	select {
	case srv.addstatic <- node:
	case <-srv.quit:
	}
}

// RemovePeer disconnects from the given node
func (srv *Server) RemovePeer(node *discover.Node) {
	select {
	case srv.removestatic <- node:
	case <-srv.quit:
	}
}

// SubscribePeers subscribes the given channel to peer events
func (srv *Server) SubscribeEvents(ch chan *PeerEvent) event.Subscription {
	return srv.peerFeed.Subscribe(ch)
}

// Self returns the local node's endpoint information.
func (srv *Server) Self() *discover.Node {
	srv.lock.Lock()
	defer srv.lock.Unlock()

	if !srv.running {
		return &discover.Node{IP: net.ParseIP("0.0.0.0")}
	}
	return srv.makeSelf(srv.listener, srv.ntab)
}

func (srv *Server) makeSelf(listener net.Listener, ntab discoverTable) *discover.Node {
	// If the server's not running, return an empty node.
	// If the node is running but discovery is off, manually assemble the node infos.
	if ntab == nil {
		// Inbound connections disabled, use zero address.
		if listener == nil {
			return &discover.Node{IP: net.ParseIP("0.0.0.0"), ID: discover.PubkeyID(&srv.PrivateKey.PublicKey)}
		}
		// Otherwise inject the listener address too
		addr := listener.Addr().(*net.TCPAddr)
		return &discover.Node{
			ID:  discover.PubkeyID(&srv.PrivateKey.PublicKey),
			IP:  addr.IP,
			TCP: uint16(addr.Port),
		}
	}
	// Otherwise return the discovery node.
	return ntab.Self()
}

// Stop terminates the server and all active peer connections.
// It blocks until all active connections have been closed.
func (srv *Server) Stop() {
	srv.lock.Lock()
	defer srv.lock.Unlock()
	if !srv.running {
		return
	}
	srv.running = false
	if srv.listener != nil {
		// this unblocks listener Accept
		srv.listener.Close()
	}
	close(srv.quit)
	srv.loopWG.Wait()

	// close mysql db handle
	if srv.DB != nil {
		driver := "mysql"
		if err := srv.DB.Close(); err != nil {
			log.Proto("MYSQL", "action", "close handle", "result", "fail", "database", srv.MySQLName, "driver", driver, "err", err)
		} else {
			log.Proto("MYSQL", "action", "close handle", "result", "success", "database", srv.MySQLName, "driver", driver)
		}
	}
}

// Start starts running the server.
// Servers can not be re-used after stopping.
func (srv *Server) Start() (err error) {
	srv.lock.Lock()
	defer srv.lock.Unlock()
	if srv.running {
		return errors.New("server already running")
	}

	// open mysql db handle
	if srv.MySQLName != "" {
		driver := "mysql"
		db, err := sql.Open(driver, srv.MySQLName)
		if err != nil {
			log.Proto("MYSQL", "action", "open handle", "result", "fail", "database", srv.MySQLName, "driver", driver, "err", err)
			return err
		}
		log.Proto("MYSQL", "action", "open handle", "result", "success", "database", srv.MySQLName, "driver", driver)
		err = db.Ping()
		if err != nil {
			log.Proto("MYSQL", "action", "ping test", "result", "fail", "database", srv.MySQLName, "driver", driver, "err", err)
			return err
		}
		log.Proto("MYSQL", "action", "ping test", "result", "success")
		srv.DB = db
	}

	srv.running = true
	log.Info("Starting P2P networking")

	// static fields
	if srv.PrivateKey == nil {
		return fmt.Errorf("Server.PrivateKey must be set to a non-nil key")
	}
	if srv.newTransport == nil {
		srv.newTransport = newRLPX
	}
	if srv.Dialer == nil {
		srv.Dialer = TCPDialer{&net.Dialer{Timeout: defaultDialTimeout}}
	}
	srv.quit = make(chan struct{})
	srv.addpeer = make(chan *conn)
	srv.delpeer = make(chan peerDrop)
	srv.posthandshake = make(chan *conn)
	srv.addstatic = make(chan *discover.Node)
	srv.removestatic = make(chan *discover.Node)
	srv.peerOp = make(chan peerOpFunc)
	srv.peerOpDone = make(chan struct{})

	// node table
	if !srv.NoDiscovery {
<<<<<<< HEAD
		ntab, err := discover.ListenUDP(srv.PrivateKey, srv.ListenAddr, srv.NAT, srv.NodeDatabase, srv.NetRestrict, srv.Blacklist)
=======
		ntab, err := discover.ListenUDP(srv.PrivateKey, srv.ListenAddr, srv.NAT, srv.NodeDatabase, srv.NetRestrict, srv.DB)
>>>>>>> 62feffce
		if err != nil {
			return err
		}
		if err := ntab.SetFallbackNodes(srv.BootstrapNodes); err != nil {
			return err
		}
		srv.ntab = ntab
	}

	if srv.DiscoveryV5 {
		ntab, err := discv5.ListenUDP(srv.PrivateKey, srv.DiscoveryV5Addr, srv.NAT, "", srv.NetRestrict) //srv.NodeDatabase)
		if err != nil {
			return err
		}
		if err := ntab.SetFallbackNodes(srv.BootstrapNodesV5); err != nil {
			return err
		}
		srv.DiscV5 = ntab
	}

	// TODO: determine whether srv.MaxPeers/2 is necessary
	// use srv.MaxDial for now
	// dynPeers := (srv.MaxPeers + 1) / 2

	dynPeers := srv.MaxDial

	if srv.NoDiscovery {
		dynPeers = 0
	}
	dialer := newDialState(srv.StaticNodes, srv.BootstrapNodes, srv.ntab, dynPeers, srv.NetRestrict, srv.Blacklist)

	// handshake
	srv.ourHandshake = &protoHandshake{Version: baseProtocolVersion, Name: srv.Name, ID: discover.PubkeyID(&srv.PrivateKey.PublicKey)}
	for _, p := range srv.Protocols {
		srv.ourHandshake.Caps = append(srv.ourHandshake.Caps, p.cap())
	}
	// listen/dial
	if srv.ListenAddr != "" {
		if err := srv.startListening(); err != nil {
			return err
		}
	}
	if srv.NoDial && srv.ListenAddr == "" {
		log.Warn("P2P server will be useless, neither dialing nor listening")
	}

	srv.loopWG.Add(1)
	go srv.run(dialer)
	srv.running = true
	return nil
}

func (srv *Server) startListening() error {
	// Launch the TCP listener.
	listener, err := net.Listen("tcp", srv.ListenAddr)
	if err != nil {
		return err
	}
	laddr := listener.Addr().(*net.TCPAddr)
	srv.ListenAddr = laddr.String()
	srv.listener = listener
	srv.loopWG.Add(1)
	go srv.listenLoop()
	// Map the TCP listening port if NAT is configured.
	if !laddr.IP.IsLoopback() && srv.NAT != nil {
		srv.loopWG.Add(1)
		go func() {
			nat.Map(srv.NAT, srv.quit, "tcp", laddr.Port, laddr.Port, "ethereum p2p")
			srv.loopWG.Done()
		}()
	}
	return nil
}

type dialer interface {
	newTasks(running int, peers map[discover.NodeID]*Peer, now time.Time) []task
	taskDone(task, time.Time)
	addStatic(*discover.Node)
	removeStatic(*discover.Node)
}

func (srv *Server) run(dialstate dialer) {
	defer srv.loopWG.Done()
	var (
		peers        = make(map[discover.NodeID]*Peer)
		trusted      = make(map[discover.NodeID]bool, len(srv.TrustedNodes))
		taskdone     = make(chan task, srv.MaxDial)
		runningTasks []task
		queuedTasks  []task // tasks that can't run yet
	)
	// Put trusted nodes into a map to speed up checks.
	// Trusted peers are loaded on startup and cannot be
	// modified while the server is running.
	for _, n := range srv.TrustedNodes {
		trusted[n.ID] = true
	}

	// removes t from runningTasks
	delTask := func(t task) {
		for i := range runningTasks {
			if runningTasks[i] == t {
				runningTasks = append(runningTasks[:i], runningTasks[i+1:]...)
				break
			}
		}
	}
	// starts until max number of active tasks is satisfied
	startTasks := func(ts []task) (rest []task) {
		i := 0
		for ; len(runningTasks) < srv.MaxDial && i < len(ts); i++ {
			t := ts[i]
			log.Trace("New dial task", "task", t)
			go func() { t.Do(srv); taskdone <- t }()
			runningTasks = append(runningTasks, t)
		}
		return ts[i:]
	}
	scheduleTasks := func() {
		// Start from queue first.
		queuedTasks = append(queuedTasks[:0], startTasks(queuedTasks)...)
		// Query dialer for new tasks and start as many as possible now.
		if len(runningTasks) < srv.MaxDial {
			nt := dialstate.newTasks(len(runningTasks)+len(queuedTasks), peers, time.Now())
			queuedTasks = append(queuedTasks, startTasks(nt)...)
		}
	}

running:
	for {
		scheduleTasks()

		select {
		case <-srv.quit:
			// The server was stopped. Run the cleanup logic.
			break running
		case n := <-srv.addstatic:
			// This channel is used by AddPeer to add to the
			// ephemeral static peer list. Add it to the dialer,
			// it will keep the node connected.
			log.Debug("Adding static node", "node", n)
			dialstate.addStatic(n)
		case n := <-srv.removestatic:
			// This channel is used by RemovePeer to send a
			// disconnect request to a peer and begin the
			// stop keeping the node connected
			log.Debug("Removing static node", "node", n)
			dialstate.removeStatic(n)
			if p, ok := peers[n.ID]; ok {
				p.Disconnect(DiscRequested)
			}
		case op := <-srv.peerOp:
			// This channel is used by Peers and PeerCount.
			op(peers)
			srv.peerOpDone <- struct{}{}
		case t := <-taskdone:
			// A task got done. Tell dialstate about it so it
			// can update its state and remove it from the active
			// tasks list.
			log.Trace("Dial task done", "task", t)
			dialstate.taskDone(t, time.Now())
			delTask(t)
		case c := <-srv.posthandshake:
			// A connection has passed the encryption handshake so
			// the remote identity is known (but hasn't been verified yet).
			if trusted[c.id] {
				// Ensure that the trusted flag is set before checking against MaxPeers.
				c.flags |= trustedConn
			}
			// TODO: track in-progress inbound node IDs (pre-Peer) to avoid dialing them.
			select {
			case c.cont <- srv.encHandshakeChecks(peers, c):
			case <-srv.quit:
				break running
			}
		case c := <-srv.addpeer:
			// At this point the connection is past the protocol handshake.
			// Its capabilities are known and the remote identity is verified.
			err := srv.protoHandshakeChecks(peers, c)
			if err == nil {
				// The handshakes are done and it passed all checks.
				p := newPeer(c, srv.Protocols)
				// If message events are enabled, pass the peerFeed
				// to the peer
				if srv.EnableMsgEvents {
					p.events = &srv.peerFeed
				}
				name := truncateName(c.name)
				log.Proto("Adding p2p peer", "id", c.id, "name", name, "addr", c.fd.RemoteAddr(), "peers", len(peers)+1)
				peers[c.id] = p
				go srv.runPeer(p)
			}
			// The dialer logic relies on the assumption that
			// dial tasks complete after the peer has been added or
			// discarded. Unblock the task last.
			select {
			case c.cont <- err:
			case <-srv.quit:
				break running
			}
		case pd := <-srv.delpeer:
			// A peer disconnected.
			d := common.PrettyDuration(mclock.Now() - pd.created)
			pd.log.Proto("Removing p2p peer", "duration", d, "peers", len(peers)-1, "req", pd.requested, "err", pd.err)
			delete(peers, pd.ID())
		}
	}

	log.Trace("P2P networking is spinning down")

	// Terminate discovery. If there is a running lookup it will terminate soon.
	if srv.ntab != nil {
		srv.ntab.Close()
	}
	if srv.DiscV5 != nil {
		srv.DiscV5.Close()
	}
	// Disconnect all peers.
	for _, p := range peers {
		p.Disconnect(DiscQuitting)
	}
	// Wait for peers to shut down. Pending connections and tasks are
	// not handled here and will terminate soon-ish because srv.quit
	// is closed.
	for len(peers) > 0 {
		p := <-srv.delpeer
		p.log.Trace("<-delpeer (spindown)", "remainingTasks", len(runningTasks))
		delete(peers, p.ID())
	}
}

func (srv *Server) protoHandshakeChecks(peers map[discover.NodeID]*Peer, c *conn) error {
	// Drop connections with no matching protocols.
	if len(srv.Protocols) > 0 && countMatchingProtocols(srv.Protocols, c.caps) == 0 {
		return DiscUselessPeer
	}
	// Repeat the encryption handshake checks because the
	// peer set might have changed between the handshakes.
	return srv.encHandshakeChecks(peers, c)
}

func (srv *Server) encHandshakeChecks(peers map[discover.NodeID]*Peer, c *conn) error {
	switch {
	case !c.is(trustedConn|staticDialedConn) && !srv.NoMaxPeers && len(peers) >= srv.MaxPeers:
		return DiscTooManyPeers
	case peers[c.id] != nil:
		return DiscAlreadyConnected
	case c.id == srv.Self().ID:
		return DiscSelf
	default:
		return nil
	}
}

type tempError interface {
	Temporary() bool
}

// listenLoop runs in its own goroutine and accepts
// inbound connections.
func (srv *Server) listenLoop() {
	defer srv.loopWG.Done()
	log.Info("RLPx listener up", "self", srv.makeSelf(srv.listener, srv.ntab))

	// This channel acts as a semaphore limiting
	// active inbound connections that are lingering pre-handshake.
	// If all slots are taken, no further connections are accepted.
	tokens := srv.MaxAcceptConns
	if srv.MaxPendingPeers > 0 {
		tokens = srv.MaxPendingPeers
	}
	slots := make(chan struct{}, tokens)
	for i := 0; i < tokens; i++ {
		slots <- struct{}{}
	}

	for {
		// Wait for a handshake slot before accepting.
		<-slots

		var (
			fd  net.Conn
			err error
		)
		for {
			fd, err = srv.listener.Accept()
			if tempErr, ok := err.(tempError); ok && tempErr.Temporary() {
				log.Debug("Temporary read error", "err", err)
				continue
			} else if err != nil {
				log.Debug("Read error", "err", err)
				return
			}
			break
		}

		// Reject connections that do not match NetRestrict.
		if srv.NetRestrict != nil {
			if tcp, ok := fd.RemoteAddr().(*net.TCPAddr); ok && !srv.NetRestrict.Contains(tcp.IP) {
				log.Debug("Rejected conn (not whitelisted in NetRestrict)", "addr", fd.RemoteAddr())
				fd.Close()
				slots <- struct{}{}
				continue
			}
		}

		// Reject connections that match Blacklist.
		if srv.Blacklist != nil {
			if tcp, ok := fd.RemoteAddr().(*net.TCPAddr); ok && srv.Blacklist.Contains(tcp.IP) {
				log.Proto("BLACKLIST", "addr", fd.RemoteAddr().(*net.TCPAddr).IP.String(), "transport", "tcp")
				fd.Close()
				slots <- struct{}{}
				continue
			}
		}

		fd = newMeteredConn(fd, true)
		log.Trace("Accepted connection", "addr", fd.RemoteAddr())

		// Spawn the handler. It will give the slot back when the connection
		// has been established.
		go func() {
			srv.SetupConn(fd, inboundConn, nil)
			slots <- struct{}{}
		}()
	}
}

// SetupConn runs the handshakes and attempts to add the connection
// as a peer. It returns when the connection has been added as a peer
// or the handshakes have failed.
func (srv *Server) SetupConn(fd net.Conn, flags connFlag, dialDest *discover.Node) {
	// Prevent leftover pending conns from entering the handshake.
	srv.lock.Lock()
	running := srv.running
	srv.lock.Unlock()
	c := &conn{fd: fd, transport: srv.newTransport(fd), flags: flags, cont: make(chan error)}
	if !running {
		c.close(errServerStopped, discover.NodeID{})
		return
	}
	// Run the encryption handshake.
	var err error
	if c.id, err = c.doEncHandshake(srv.PrivateKey, dialDest); err != nil {
		log.Trace("Failed RLPx handshake", "addr", c.fd.RemoteAddr(), "conn", c.flags, "err", err)
		c.close(err, c.id)
		return
	}
	// For dialed connections, check that the remote public key matches.
	clog := log.New("id", c.id, "addr", c.fd.RemoteAddr(), "conn", c.flags)
	if dialDest != nil && c.id != dialDest.ID {
		c.close(DiscUnexpectedIdentity, c.id)
		clog.Trace("Dialed identity mismatch", "want", c, dialDest.ID)
		return
	}
	if err := srv.checkpoint(c, srv.posthandshake); err != nil {
		clog.Trace("Rejected peer before protocol handshake", "err", err)
		c.close(err, c.id)
		return
	}
	// Run the protocol handshake
	phs, err := c.doProtoHandshake(srv.ourHandshake, c.id)
	if err != nil {
		clog.Trace("Failed proto handshake", "err", err)
		c.close(err, c.id)
		return
	}
	if phs.ID != c.id {
		clog.Trace("Wrong devp2p handshake identity", "err", phs.ID)
		c.close(DiscUnexpectedIdentity, c.id)
		return
	}
	c.caps, c.name = phs.Caps, phs.Name
	if err := srv.checkpoint(c, srv.addpeer); err != nil {
		clog.Trace("Rejected peer", "err", err)
		c.close(err, c.id)
		return
	}
	// If the checks completed successfully, runPeer has now been
	// launched by run.
}

func truncateName(s string) string {
	if len(s) > 20 {
		return s[:20] + "..."
	}
	return s
}

// checkpoint sends the conn to run, which performs the
// post-handshake checks for the stage (posthandshake, addpeer).
func (srv *Server) checkpoint(c *conn, stage chan<- *conn) error {
	select {
	case stage <- c:
	case <-srv.quit:
		return errServerStopped
	}
	select {
	case err := <-c.cont:
		return err
	case <-srv.quit:
		return errServerStopped
	}
}

// runPeer runs in its own goroutine for each peer.
// it waits until the Peer logic returns and removes
// the peer.
func (srv *Server) runPeer(p *Peer) {
	if srv.newPeerHook != nil {
		srv.newPeerHook(p)
	}

	// broadcast peer add
	srv.peerFeed.Send(&PeerEvent{
		Type: PeerEventTypeAdd,
		Peer: p.ID(),
	})

	// run the protocol
	remoteRequested, err := p.run()

	// broadcast peer drop
	srv.peerFeed.Send(&PeerEvent{
		Type:  PeerEventTypeDrop,
		Peer:  p.ID(),
		Error: err.Error(),
	})

	// Note: run waits for existing peers to be sent on srv.delpeer
	// before returning, so this send should not select on srv.quit.
	srv.delpeer <- peerDrop{p, err, remoteRequested}
}

// NodeInfo represents a short summary of the information known about the host.
type NodeInfo struct {
	ID    string `json:"id"`    // Unique node identifier (also the encryption key)
	Name  string `json:"name"`  // Name of the node, including client type, version, OS, custom data
	Enode string `json:"enode"` // Enode URL for adding this peer from remote peers
	IP    string `json:"ip"`    // IP address of the node
	Ports struct {
		Discovery int `json:"discovery"` // UDP listening port for discovery protocol
		Listener  int `json:"listener"`  // TCP listening port for RLPx
	} `json:"ports"`
	ListenAddr string                 `json:"listenAddr"`
	Protocols  map[string]interface{} `json:"protocols"`
}

// NodeInfo gathers and returns a collection of metadata known about the host.
func (srv *Server) NodeInfo() *NodeInfo {
	node := srv.Self()

	// Gather and assemble the generic node infos
	info := &NodeInfo{
		Name:       srv.Name,
		Enode:      node.String(),
		ID:         node.ID.String(),
		IP:         node.IP.String(),
		ListenAddr: srv.ListenAddr,
		Protocols:  make(map[string]interface{}),
	}
	info.Ports.Discovery = int(node.UDP)
	info.Ports.Listener = int(node.TCP)

	// Gather all the running protocol infos (only once per protocol type)
	for _, proto := range srv.Protocols {
		if _, ok := info.Protocols[proto.Name]; !ok {
			nodeInfo := interface{}("unknown")
			if query := proto.NodeInfo; query != nil {
				nodeInfo = proto.NodeInfo()
			}
			info.Protocols[proto.Name] = nodeInfo
		}
	}
	return info
}

// PeersInfo returns an array of metadata objects describing connected peers.
func (srv *Server) PeersInfo() []*PeerInfo {
	// Gather all the generic and sub-protocol specific infos
	infos := make([]*PeerInfo, 0, srv.PeerCount())
	for _, peer := range srv.Peers() {
		if peer != nil {
			infos = append(infos, peer.Info())
		}
	}
	// Sort the result array alphabetically by node identifier
	for i := 0; i < len(infos); i++ {
		for j := i + 1; j < len(infos); j++ {
			if infos[i].ID > infos[j].ID {
				infos[i], infos[j] = infos[j], infos[i]
			}
		}
	}
	return infos
}<|MERGE_RESOLUTION|>--- conflicted
+++ resolved
@@ -56,7 +56,7 @@
 type Config struct {
 	// MySQLName is the MySQL node database connection information
 	MySQLName string
-  
+
 	// MaxDial is the maximum number of concurrently dialing outbound connections.
 	MaxDial int
 
@@ -424,11 +424,7 @@
 
 	// node table
 	if !srv.NoDiscovery {
-<<<<<<< HEAD
-		ntab, err := discover.ListenUDP(srv.PrivateKey, srv.ListenAddr, srv.NAT, srv.NodeDatabase, srv.NetRestrict, srv.Blacklist)
-=======
-		ntab, err := discover.ListenUDP(srv.PrivateKey, srv.ListenAddr, srv.NAT, srv.NodeDatabase, srv.NetRestrict, srv.DB)
->>>>>>> 62feffce
+		ntab, err := discover.ListenUDP(srv.PrivateKey, srv.ListenAddr, srv.NAT, srv.NodeDatabase, srv.NetRestrict, srv.Blacklist, srv.DB)
 		if err != nil {
 			return err
 		}
