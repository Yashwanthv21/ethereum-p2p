package p2p

import (
	"database/sql"
	"math"
<<<<<<< HEAD
	"math/big"
	"strings"
	"time"
=======
>>>>>>> b7e1d9b6

	_ "github.com/go-sql-driver/mysql"
	"github.com/teamnsrg/go-ethereum/log"
	"github.com/teamnsrg/go-ethereum/p2p/discover"
)

func (srv *Server) initSql() error {
	if srv.MySQLName == "" {
		log.Trace("No sql db connection info provided")
	} else {
		db, err := sql.Open("mysql", srv.MySQLName)
		if err != nil {
			log.Error("Failed to open sql db handle", "database", srv.MySQLName, "err", err)
			return err
		}
		log.Trace("Opened sql db handle", "database", srv.MySQLName)
		if err := db.Ping(); err != nil {
			log.Error("Sql db connection failed ping test", "database", srv.MySQLName, "err", err)
			return err
		}
		log.Trace("Sql db connection passed ping test", "database", srv.MySQLName)
		srv.DB = db

		// fill KnownNodesInfos with info from the mysql database
		srv.loadKnownNodeInfos()

		// prepare sql statements
		if err := srv.prepareAddNodeInfoStmt(); err != nil {
			return err
		}
		if err := srv.prepareUpdateNodeInfoStmt(); err != nil {
			return err
		}
		if err := srv.prepareAddNodeMetaInfoStmt(); err != nil {
			return err
		}
		if err := srv.prepareGetRowID(); err != nil {
			return err
		}
	}
	return nil
}

func (srv *Server) closeDB(db *sql.DB) error {
	if err := db.Close(); err != nil {
		log.Error("Failed to close sql db handle", "database", srv.MySQLName, "err", err)
		return err
	}
	log.Trace("Closed sql db handle", "database", srv.MySQLName)
	return nil
}

func (srv *Server) CloseSql() {
	if srv.DB != nil {
		// close prepared sql statements
		srv.closeSqlStmts()

		// close db handle
		srv.closeDB(srv.DB)
	}
}

func (srv *Server) closeSqlStmts() {
	if srv.addNodeInfoStmt != nil {
		if err := srv.addNodeInfoStmt.Close(); err != nil {
			log.Error("Failed to close AddNodeInfo sql statement", "err", err)
		} else {
			log.Trace("Closed AddNodeInfo sql statement")
		}
	}
	if srv.updateNodeInfoStmt != nil {
		if err := srv.updateNodeInfoStmt.Close(); err != nil {
			log.Error("Failed to close UpdateNodeInfo sql statement", "err", err)
		} else {
			log.Trace("Closed UpdateNodeInfo sql statement")
		}
	}
	if srv.addNodeMetaInfoStmt != nil {
		if err := srv.addNodeMetaInfoStmt.Close(); err != nil {
			log.Error("Failed to close AddNodeMetaInfo sql statement", "err", err)
		} else {
			log.Trace("Closed AddNodeMetaInfo sql statement")
		}
	}
	if srv.GetRowIDStmt != nil {
		if err := srv.GetRowIDStmt.Close(); err != nil {
			log.Error("Failed to close GetRowID sql statement", "err", err)
		} else {
			log.Trace("Closed GetRowID sql statement")
		}
	}
}

func (srv *Server) loadKnownNodeInfos() {
	rows, _ := srv.DB.Query(`
		SELECT ni.id, ni.node_id, nmi.hash, ip, tcp_port, remote_port, 
			   p2p_version, client_id, caps, listen_port, first_hello_at, last_hello_at, 
			   protocol_version, network_id, first_received_td, last_received_td, best_hash, genesis_hash, 
			   first_status_at, last_status_at, dao_fork 
		FROM (SELECT * 
			  FROM node_info x INNER JOIN (SELECT node_id as nid, MAX(id) as max_id 
			  							   FROM node_info 
			  							   GROUP BY node_id
			  							   ) max_ids ON x.id = max_ids.max_id
			  ) ni INNER JOIN node_meta_info nmi ON ni.node_id=nmi.node_id
		`)

	type sqlObjects struct {
		p2pVersion      sql.NullInt64
		clientId        sql.NullString
		caps            sql.NullString
		listenPort      sql.NullInt64
		firstHelloAt    sql.NullFloat64
		lastHelloAt     sql.NullFloat64
		protocolVersion sql.NullInt64
		networkId       sql.NullInt64
		firstReceivedTd sql.NullString
		lastReceivedTd  sql.NullString
		bestHash        sql.NullString
		genesisHash     sql.NullString
		daoForkSupport  sql.NullInt64
		firstStatusAt   sql.NullFloat64
		lastStatusAt    sql.NullFloat64
	}

	srv.KnownNodeInfos.Lock()
	defer srv.KnownNodeInfos.Unlock()

	for rows.Next() {
		var (
			rowId      uint64
			nodeid     string
			hash       string
			ip         string
			tcpPort    uint16
			remotePort uint16
			sqlObj     sqlObjects
		)
		err := rows.Scan(&rowId, &nodeid, &hash, &ip, &tcpPort, &remotePort,
			&sqlObj.p2pVersion, &sqlObj.clientId, &sqlObj.caps, &sqlObj.listenPort,
			&sqlObj.firstHelloAt, &sqlObj.lastHelloAt, &sqlObj.protocolVersion, &sqlObj.networkId,
			&sqlObj.firstReceivedTd, &sqlObj.lastReceivedTd, &sqlObj.bestHash, &sqlObj.genesisHash,
			&sqlObj.firstStatusAt, &sqlObj.lastStatusAt, &sqlObj.daoForkSupport)
		if err != nil {
			log.Error("Failed to copy values from sql query result", "err", err)
			continue
		}
		// convert hex to NodeID
		id, err := discover.HexID(nodeid)
		if err != nil {
			log.Error("Failed to parse node_id value from db", "rowId", rowId, "id", nodeid, "err", err)
			continue
		}
		nodeInfo := &Info{
			RowId:         rowId,
			Keccak256Hash: hash,
			IP:            ip,
			TCPPort:       tcpPort,
			RemotePort:    remotePort,
		}
		if sqlObj.p2pVersion.Valid {
			nodeInfo.P2PVersion = uint64(sqlObj.p2pVersion.Int64)
		}
		if sqlObj.clientId.Valid {
			nodeInfo.ClientId = sqlObj.clientId.String
		}
		if sqlObj.caps.Valid {
			nodeInfo.Caps = sqlObj.caps.String
		}
		if sqlObj.listenPort.Valid {
			nodeInfo.ListenPort = uint16(sqlObj.listenPort.Int64)
		}
		if sqlObj.firstHelloAt.Valid {
			i, f := math.Modf(sqlObj.firstHelloAt.Float64)
			t := time.Unix(int64(i), int64(f*1000000000))
			nodeInfo.FirstHelloAt = &UnixTime{Time: &t}
		}
		if sqlObj.lastHelloAt.Valid {
			i, f := math.Modf(sqlObj.lastHelloAt.Float64)
			t := time.Unix(int64(i), int64(f*1000000000))
			nodeInfo.LastHelloAt = &UnixTime{Time: &t}
		}
		if sqlObj.protocolVersion.Valid {
			nodeInfo.ProtocolVersion = uint64(sqlObj.protocolVersion.Int64)
		}
		if sqlObj.networkId.Valid {
			nodeInfo.NetworkId = uint64(sqlObj.networkId.Int64)
		}
		if sqlObj.firstReceivedTd.Valid {
			firstReceivedTd := &big.Int{}
			s := sqlObj.firstReceivedTd.String
			_, ok := firstReceivedTd.SetString(s, 10)
			if !ok {
				log.Error("Failed to parse first_received_td value from db", "rowId", rowId, "value", s)
			} else {
				nodeInfo.FirstReceivedTd = NewTd(firstReceivedTd)
			}
		}
		if sqlObj.lastReceivedTd.Valid {
			lastReceivedTd := &big.Int{}
			s := sqlObj.lastReceivedTd.String
			_, ok := lastReceivedTd.SetString(s, 10)
			if !ok {
				log.Error("Failed to parse last_received_td value from db", "rowId", rowId, "value", s)
			} else {
				nodeInfo.LastReceivedTd = NewTd(lastReceivedTd)
			}
		}
		if sqlObj.bestHash.Valid {
			nodeInfo.BestHash = sqlObj.bestHash.String
		}
		if sqlObj.genesisHash.Valid {
			nodeInfo.GenesisHash = sqlObj.genesisHash.String
		}
		if sqlObj.firstStatusAt.Valid {
			i, f := math.Modf(sqlObj.firstStatusAt.Float64)
			t := time.Unix(int64(i), int64(f*1000000000))
			nodeInfo.FirstStatusAt = &UnixTime{Time: &t}
		}
		if sqlObj.lastStatusAt.Valid {
			i, f := math.Modf(sqlObj.lastStatusAt.Float64)
			t := time.Unix(int64(i), int64(f*1000000000))
			nodeInfo.LastStatusAt = &UnixTime{Time: &t}
		}
		if sqlObj.daoForkSupport.Valid {
			nodeInfo.DAOForkSupport = int8(sqlObj.daoForkSupport.Int64)
		}
		srv.KnownNodeInfos.Infos()[id] = nodeInfo

		// add the node to the initial static node list
		srv.addInitialStatic(id, nodeInfo)
	}
}

func (srv *Server) prepareAddNodeInfoStmt() error {
	pStmt, err := srv.DB.Prepare(`
		INSERT INTO node_info 
			(node_id, ip, tcp_port, remote_port, 
			 p2p_version, client_id, caps, listen_port, first_hello_at, last_hello_at) 
		VALUES (?, ?, ?, ?, ?, ?, ?, ?, ?, ?)
		`)
	if err != nil {
		log.Error("Failed to prepare AddNodeInfo sql statement", "err", err)
		return err
	} else {
		log.Trace("Prepared AddNodeInfo sql statement")
		srv.addNodeInfoStmt = pStmt
	}
	return nil
}

func (srv *Server) addNodeInfo(newInfoWrapper *KnownNodeInfosWrapper) {
	// exit if no prepared statement
	if srv.addNodeInfoStmt == nil {
		log.Crit("No prepared statement for AddNodeInfo")
		return
	}

	nodeid := newInfoWrapper.NodeId
	newInfo := newInfoWrapper.Info
	lastHelloAt := newInfo.LastHelloAt.Float64()
	_, err := srv.addNodeInfoStmt.Exec(nodeid, newInfo.IP, newInfo.TCPPort, newInfo.RemotePort,
		newInfo.P2PVersion, newInfo.ClientId, newInfo.Caps, newInfo.ListenPort, lastHelloAt, lastHelloAt)
	if err != nil {
		log.Error("Failed to execute AddNodeInfo sql statement", "id", nodeid, "newInfo", newInfo, "err", err)
	} else {
		log.Debug("Executed AddNodeInfo sql statement", "id", nodeid, "newInfo", newInfo)
	}
}

func (srv *Server) prepareUpdateNodeInfoStmt() error {
	pStmt, err := srv.DB.Prepare(`
		UPDATE node_info 
		SET remote_port=?, last_hello_at=? 
		WHERE id=?
		`)

	if err != nil {
		log.Error("Failed to prepare UpdateNodeInfo sql statement", "err", err)
		return err
	} else {
		log.Trace("Prepared UpdateNodeInfo sql statement")
		srv.updateNodeInfoStmt = pStmt
	}
	return nil
}

func (srv *Server) updateNodeInfo(newInfoWrapper *KnownNodeInfosWrapper) {
	// exit if no prepared statement
	if srv.updateNodeInfoStmt == nil {
		log.Crit("No prepared statement for UpdateNodeInfo")
		return
	}

	nodeid := newInfoWrapper.NodeId
	newInfo := newInfoWrapper.Info
	lastHelloAt := newInfo.LastHelloAt.Float64()
	_, err := srv.updateNodeInfoStmt.Exec(newInfo.RemotePort, lastHelloAt, newInfo.RowId)
	if err != nil {
		log.Error("Failed to execute UpdateNodeInfo sql statement", "id", nodeid, "newInfo", newInfo, "err", err)
	} else {
		log.Debug("Executed UpdateNodeInfo sql statement", "id", nodeid, "newInfo", newInfo)
	}
}

func (srv *Server) prepareAddNodeMetaInfoStmt() error {
	pStmt, err := srv.DB.Prepare(`
		INSERT INTO node_meta_info (node_id, hash, dial_count, accept_count, too_many_peers_count) 
		VALUES (?, ?, ?, ?, ?) 
		ON DUPLICATE KEY UPDATE 
		dial_count=dial_count+VALUES(dial_count), 
		accept_count=accept_count+VALUES(accept_count), 
		too_many_peers_count=too_many_peers_count+VALUES(too_many_peers_count)
		`)
	if err != nil {
		log.Error("Failed to prepare AddNodeMetaInfo sql statement", "err", err)
		return err
	} else {
		log.Trace("Prepared AddNodeMetaInfo sql statement")
		srv.addNodeMetaInfoStmt = pStmt
	}
	return nil
}

func (srv *Server) addNodeMetaInfo(nodeid string, hash string, dial bool, accept bool, tooManyPeers bool) {
	// exit if no prepared statement
	if srv.addNodeMetaInfoStmt == nil {
		log.Crit("No prepared statement for AddNodeMetaInfo")
		return
	}

	_, err := srv.addNodeMetaInfoStmt.Exec(nodeid, hash, boolToInt(dial), boolToInt(accept), boolToInt(tooManyPeers))
	if err != nil {
		log.Error("Failed to execute AddNodeMetaNodeInfo sql statement", "id", nodeid, "dial", dial, "accept", accept, "tooManyPeers", tooManyPeers, "err", err)
	} else {
		log.Debug("Executed AddNodeMetaNodeInfo sql statement", "id", nodeid, "dial", dial, "accept", accept, "tooManyPeers", tooManyPeers)
	}
}

func (srv *Server) prepareGetRowID() error {
	pStmt, err := srv.DB.Prepare(`
		SELECT MAX(id) 
		FROM node_info 
		WHERE node_id=?
		`)
	if err != nil {
		log.Error("Failed to prepare GetRowID sql statement", "err", err)
		return err
	} else {
		log.Trace("Prepared GetRowID sql statement")
		srv.GetRowIDStmt = pStmt
	}
	return nil
}

func (srv *Server) getRowID(nodeid string) uint64 {
	// exit if no prepared statement
	if srv.GetRowIDStmt == nil {
		log.Crit("No prepared statement for GetRowID")
		return 0
	}

	var rowId uint64
	err := srv.GetRowIDStmt.QueryRow(nodeid).Scan(&rowId)
	if err != nil {
		log.Error("Failed to execute GetRowID sql statement", "id", nodeid, "err", err)
		return 0
	} else {
		log.Debug("Executed GetRowID sql statement", "id", nodeid, "rowId", rowId)
		return rowId
	}
}

func boolToInt(b bool) int {
	if b {
		return 1
	}
	return 0
}<|MERGE_RESOLUTION|>--- conflicted
+++ resolved
@@ -3,12 +3,8 @@
 import (
 	"database/sql"
 	"math"
-<<<<<<< HEAD
 	"math/big"
-	"strings"
 	"time"
-=======
->>>>>>> b7e1d9b6
 
 	_ "github.com/go-sql-driver/mysql"
 	"github.com/teamnsrg/go-ethereum/log"
